--- conflicted
+++ resolved
@@ -20,11 +20,7 @@
     <parent>
         <groupId>org.axonframework</groupId>
         <artifactId>axon</artifactId>
-<<<<<<< HEAD
         <version>4.7.2-SNAPSHOT</version>
-=======
-        <version>4.6.6-SNAPSHOT</version>
->>>>>>> ec78d0cf
     </parent>
 
     <artifactId>axon-server-connector</artifactId>
