/*
 * Copyright (c) 2010-2020. Axon Framework
 *
 * Licensed under the Apache License, Version 2.0 (the "License");
 * you may not use this file except in compliance with the License.
 * You may obtain a copy of the License at
 *
 *    http://www.apache.org/licenses/LICENSE-2.0
 *
 * Unless required by applicable law or agreed to in writing, software
 * distributed under the License is distributed on an "AS IS" BASIS,
 * WITHOUT WARRANTIES OR CONDITIONS OF ANY KIND, either express or implied.
 * See the License for the specific language governing permissions and
 * limitations under the License.
 */

package org.axonframework.axonserver.connector;

import io.axoniq.axonserver.connector.AxonServerConnection;
import io.axoniq.axonserver.connector.AxonServerConnectionFactory;
import io.axoniq.axonserver.connector.impl.ContextConnection;
import io.axoniq.axonserver.connector.impl.ServerAddress;
import io.axoniq.axonserver.grpc.control.NodeInfo;
import io.grpc.Channel;
<<<<<<< HEAD
import io.netty.handler.ssl.SslContextBuilder;
=======
import io.grpc.ClientInterceptors;
import io.grpc.ManagedChannel;
import io.grpc.Status;
import io.grpc.StatusRuntimeException;
import io.grpc.netty.GrpcSslContexts;
import io.grpc.netty.NettyChannelBuilder;
import io.grpc.stub.StreamObserver;
import io.netty.handler.ssl.SslContext;
import org.axonframework.axonserver.connector.util.AxonFrameworkVersionResolver;
import org.axonframework.axonserver.connector.util.ContextAddingInterceptor;
import org.axonframework.axonserver.connector.util.GrpcBufferingInterceptor;
import org.axonframework.axonserver.connector.util.TokenAddingInterceptor;
import org.axonframework.axonserver.connector.util.UpstreamAwareStreamObserver;
>>>>>>> 9cbbf2b2
import org.axonframework.common.AxonConfigurationException;
import org.axonframework.common.AxonThreadFactory;
import org.axonframework.config.TagsConfiguration;
import org.axonframework.lifecycle.Phase;
import org.axonframework.lifecycle.ShutdownHandler;

import java.io.File;
import java.util.List;
import java.util.Map;
import java.util.concurrent.ConcurrentHashMap;
import java.util.concurrent.ScheduledExecutorService;
import java.util.concurrent.TimeUnit;
import java.util.function.Supplier;
import javax.net.ssl.SSLException;

<<<<<<< HEAD
=======
import static io.axoniq.axonserver.grpc.control.PlatformOutboundInstruction.RequestCase.*;
>>>>>>> 9cbbf2b2
import static org.axonframework.common.BuilderUtils.assertNonNull;

/**
 * The component which manages all the connections which an Axon client can establish with an Axon Server instance.
 * Does so by creating {@link Channel}s per context and providing them as the means to dispatch/receive messages.
 *
 * @author Marc Gathier
 * @since 4.0
 */
public class AxonServerConnectionManager {

    private final Map<String, AxonServerConnection> connections = new ConcurrentHashMap<>();
    private final AxonServerConnectionFactory connectionFactory;
    private final String defaultContext;

    /**
     * Instantiate a {@link AxonServerConnectionManager} based on the fields contained in the {@link Builder}, using
     * the given {@code connectionFactory} to obtain connections to AxonServer.
     *
     * @param builder           the {@link Builder} used to instantiate a {@link AxonServerConnectionManager} instance
     * @param connectionFactory a configured instance of the AxonServerConnectionFactory
     */
    protected AxonServerConnectionManager(Builder builder, AxonServerConnectionFactory connectionFactory) {
        this.connectionFactory = connectionFactory;
        this.defaultContext = builder.axonServerConfiguration.getContext();
    }

    /**
     * Instantiate a Builder to be able to create an {@link AxonServerConnectionManager}.
     * <p>
     * The {@link TagsConfiguration} is defaulted to {@link TagsConfiguration#TagsConfiguration()} and the
     * {@link ScheduledExecutorService} defaults to an instance using a single thread with an {@link AxonThreadFactory}
     * tied to it. The {@link AxonServerConfiguration} is a <b>hard requirements</b> and as such should be provided.
     *
     * @return a Builder to be able to create a {@link AxonServerConnectionManager}
     */
    public static Builder builder() {
        return new Builder();
    }

<<<<<<< HEAD
    public AxonServerConnection getConnection() {
        return getConnection(getDefaultContext());
=======
    /**
     * Returns a Channel for the default context, opening one if necessary.
     *
     * @return a Channel for the default context
     */
    public Channel getChannel() {
        return getChannel(getDefaultContext());
    }

    /**
     * Returns a Channel representing the connection for the given {@code context}, opening one if necessary.
     *
     * @param context the context for which to open a connection
     * @return the Channel corresponding to the given {@code context}
     */
    public synchronized Channel getChannel(String context) {
        checkConnectionState(context);
        final ManagedChannel channel = channels.get(context);

        if (channel == null || channel.isShutdown()) {
            logger.info("Connecting using {}...",
                        axonServerConfiguration.isSslEnabled() ? "TLS" : "unencrypted connection");

            ClientIdentification clientIdentification =
                    ClientIdentification.newBuilder()
                                        .setClientId(axonServerConfiguration.getClientId())
                                        .setComponentName(axonServerConfiguration.getComponentName())
                                        .putAllTags(tagsConfiguration.getTags())
                                        .setVersion(axonFrameworkVersionResolver.get())
                                        .build();

            ManagedChannel previousChannel = channels.remove(context);
            if (previousChannel != null && !previousChannel.isTerminated()) {
                logger.info("Channel re-opened. Shutting down previous Channel.");
                previousChannel.shutdownNow();
            }
            boolean axonServerUnavailable = false;

            for (NodeInfo nodeInfo : axonServerConfiguration.routingServers()) {
                ManagedChannel candidate = createChannel(nodeInfo.getHostName(), nodeInfo.getGrpcPort());
                PlatformServiceGrpc.PlatformServiceBlockingStub stub =
                        PlatformServiceGrpc.newBlockingStub(candidate)
                                           .withDeadlineAfter(axonServerConfiguration.getConnectTimeout(), TimeUnit.MILLISECONDS)
                                           .withInterceptors(
                                                   new ContextAddingInterceptor(axonServerConfiguration.getContext()),
                                                   new TokenAddingInterceptor(axonServerConfiguration.getToken())
                                           );
                try {
                    logger.info("Requesting connection details from {}:{}",
                                nodeInfo.getHostName(), nodeInfo.getGrpcPort());
                    PlatformInfo clusterInfo = stub.getPlatformServer(clientIdentification);
                    logger.debug("Received PlatformInfo suggesting [{}] ({}:{}), {}",
                                 clusterInfo.getPrimary().getNodeName(),
                                 clusterInfo.getPrimary().getHostName(),
                                 clusterInfo.getPrimary().getGrpcPort(),
                                 clusterInfo.getSameConnection() ? "reusing existing connection": "using new connection");
                    if (isPrimary(nodeInfo, clusterInfo)) {
                        logger.info("Reusing existing channel");
                        channels.put(context, candidate);
                    } else {
                        shutdownNow(candidate);
                        logger.info("Connecting to [{}] ({}:{})",
                                    clusterInfo.getPrimary().getNodeName(),
                                    clusterInfo.getPrimary().getHostName(),
                                    clusterInfo.getPrimary().getGrpcPort());
                        channels.put(context, createChannel(
                                clusterInfo.getPrimary().getHostName(),
                                clusterInfo.getPrimary().getGrpcPort()
                        ));
                    }
                    onOutboundInstruction(context,
                                          REQUEST_RECONNECT,
                                          (instruction, requestStream) -> onRequestReconnect(context, requestStream));
                    startInstructionStream(context, clusterInfo.getPrimary().getNodeName(), clientIdentification);
                    axonServerUnavailable = false;
                    logger.info("Re-subscribing commands and queries");
                    notifyConnectionChange(reconnectListeners, context);
                    break;
                } catch (StatusRuntimeException sre) {
                    shutdownNow(candidate);
                    logger.warn(
                            "Connecting to AxonServer node [{}]:[{}] failed: {}",
                            nodeInfo.getHostName(), nodeInfo.getGrpcPort(), sre.getMessage()
                    );
                    axonServerUnavailable = true;
                }
            }

            if (axonServerUnavailable) {
                if (!axonServerConfiguration.getSuppressDownloadMessage()) {
                    axonServerConfiguration.setSuppressDownloadMessage(true);
                    writeDownloadMessage();
                }
                scheduleReconnect(context, false);
                throw new AxonServerException(ErrorCode.CONNECTION_FAILED.errorCode(),
                                              "No connection to AxonServer available");
            } else if (!axonServerConfiguration.getSuppressDownloadMessage()) {
                axonServerConfiguration.setSuppressDownloadMessage(true);
            }
        }

        return intercepted(context, channels.get(context));
    }

    private void onRequestReconnect(String context, StreamObserver<PlatformInboundInstruction> requestStream) {
        Consumer<String> reconnect = (c) -> {
            notifyConnectionChange(disconnectListeners, c);
            requestStream.onCompleted();
            scheduleReconnect(context, true);
        };
        for (Function<Consumer<String>, Consumer<String>> interceptor : reconnectInterceptors) {
            reconnect = interceptor.apply(reconnect);
        }
        reconnect.accept(context);
    }

    private void notifyConnectionChange(List<Consumer<String>> listeners, String context) {
        listeners.forEach(action -> scheduler.execute(() -> action.accept(context)));
    }

    private Channel intercepted(String context, Channel candidate) {
        return ClientInterceptors.intercept(candidate,
                                            new TokenAddingInterceptor(axonServerConfiguration.getToken()),
                                            new ContextAddingInterceptor(context));
    }

    private void checkConnectionState(String context) {
        if (shutdown) {
            throw new AxonServerException(ErrorCode.CONNECTION_FAILED.errorCode(), "Shutdown in progress");
        }

        ScheduledFuture<?> reconnectTask = reconnectTasks.get(context);
        if (reconnectTask != null && !reconnectTask.isDone()) {
            throw new AxonServerException(ErrorCode.CONNECTION_FAILED.errorCode(),
                                          "No connection to AxonServer available");
        }
    }

    private void writeDownloadMessage() {
        try (InputStream in = getClass().getClassLoader().getResourceAsStream("axonserver_download.txt")) {
            byte[] buffer = new byte[1024];
            int read;
            while (in != null && (read = in.read(buffer, 0, 1024)) >= 0) {
                System.out.write(buffer, 0, read);
            }
        } catch (IOException e) {
            logger.debug("Unable to write download advice. You're on your own now.", e);
        }
    }

    private void shutdownNow(ManagedChannel managedChannel) {
        try {
            managedChannel.shutdownNow().awaitTermination(1, TimeUnit.SECONDS);
        } catch (InterruptedException e) {
            Thread.currentThread().interrupt();
            logger.debug("Interrupted during shutdown");
        }
    }

    private boolean isPrimary(NodeInfo nodeInfo, PlatformInfo clusterInfo) {
        if (clusterInfo.getSameConnection()) {
            return true;
        }
        return clusterInfo.getPrimary().getGrpcPort() == nodeInfo.getGrpcPort() &&
                clusterInfo.getPrimary().getHostName().equals(nodeInfo.getHostName());
    }

    private ManagedChannel createChannel(String hostName, int port) {
        NettyChannelBuilder builder = NettyChannelBuilder.forAddress(hostName, port);

        if (axonServerConfiguration.getKeepAliveTime() > 0) {
            builder.keepAliveTime(axonServerConfiguration.getKeepAliveTime(), TimeUnit.MILLISECONDS)
                   .keepAliveTimeout(axonServerConfiguration.getKeepAliveTimeout(), TimeUnit.MILLISECONDS)
                   .keepAliveWithoutCalls(true);
        }

        if (axonServerConfiguration.getMaxMessageSize() > 0) {
            builder.maxInboundMessageSize(axonServerConfiguration.getMaxMessageSize());
        }

        if (axonServerConfiguration.isSslEnabled()) {
            try {
                if (axonServerConfiguration.getCertFile() != null) {
                    File certFile = new File(axonServerConfiguration.getCertFile());
                    if (!certFile.exists()) {
                        throw new RuntimeException(
                                "Certificate file [" + axonServerConfiguration.getCertFile() + "] does not exist"
                        );
                    }
                    SslContext sslContext = GrpcSslContexts.forClient()
                                                           .trustManager(new File(
                                                                   axonServerConfiguration.getCertFile()
                                                           ))
                                                           .build();
                    builder.sslContext(sslContext);
                }
            } catch (SSLException e) {
                throw new RuntimeException("Couldn't set up SSL context", e);
            }
        } else {
            builder.usePlaintext();
        }

        return builder.intercept(new GrpcBufferingInterceptor(axonServerConfiguration.getMaxGrpcBufferedMessages()))
                      .build();
    }

    private synchronized void startInstructionStream(String context,
                                                     String name,
                                                     ClientIdentification clientIdentification) {
        logger.debug("Start instruction stream to node [{}] for context [{}]", name, context);
        SynchronizedStreamObserver<PlatformInboundInstruction> inputStream = new SynchronizedStreamObserver<>(
                getPlatformStream(context, new UpstreamAwareStreamObserver<PlatformOutboundInstruction>() {

                    @Override
                    public void onNext(PlatformOutboundInstruction messagePlatformOutboundInstruction) {
                        Collection<BiConsumer<PlatformOutboundInstruction, StreamObserver<PlatformInboundInstruction>>> defaultHandlers = Collections
                                .singleton((poi, stream) -> instructionAckSource
                                        .sendUnsupportedInstruction(poi.getInstructionId(),
                                                                    axonServerConfiguration.getClientId(),
                                                                    requestStreamFactory.apply(this)));
                        handlers.getOrDefault(context,
                                              messagePlatformOutboundInstruction.getRequestCase(),
                                              defaultHandlers)
                                .forEach(consumer -> consumer.accept(messagePlatformOutboundInstruction,
                                                                     requestStreamFactory.apply(this)));
                    }

                    @Override
                    public void onError(Throwable throwable) {
                        logger.warn("Lost instruction stream from [{}] - {}", name, throwable.getMessage());
                        completeRequestStream();
                        notifyConnectionChange(disconnectListeners, context);
                        if (throwable instanceof StatusRuntimeException) {
                            StatusRuntimeException sre = (StatusRuntimeException) throwable;
                            if (sre.getStatus().getCode().equals(Status.Code.PERMISSION_DENIED)) {
                                return;
                            }
                        }
                        scheduleReconnect(context, true);
                    }

                    @Override
                    public void onCompleted() {
                        logger.info("Closed instruction stream to [{}]", name);
                        completeRequestStream();
                        notifyConnectionChange(disconnectListeners, context);
                        scheduleReconnect(context, true);
                    }
                })
        );

        inputStream.onNext(PlatformInboundInstruction.newBuilder().setRegister(clientIdentification).build());
        StreamObserver<PlatformInboundInstruction> existingStream = instructionStreams.put(context, inputStream);
        if (existingStream != null) {
            existingStream.onCompleted();
        }
    }

    private synchronized void scheduleReconnect(String context, boolean immediate) {
        ScheduledFuture<?> reconnectTask = reconnectTasks.get(context);
        if (!shutdown && (reconnectTask == null || reconnectTask.isDone())) {
            ManagedChannel channel = channels.remove(context);
            if (channel != null) {
                try {
                    channel.shutdownNow().awaitTermination(1, TimeUnit.SECONDS);
                } catch (Exception ignored) {
                    // Ignoring this exception
                }
            }
            reconnectTasks.put(context,
                               scheduler.schedule(() -> tryReconnect(context),
                                                  immediate ? 100 : 5000,
                                                  TimeUnit.MILLISECONDS));
        }
    }

    private synchronized void tryReconnect(String context) {
        if (channels.containsKey(context) || shutdown) {
            return;
        }
        try {
            reconnectTasks.remove(context);
            getChannel(context);
        } catch (Exception ignored) {
            // Ignoring this exception
        }
    }

    /**
     * Registers a reconnect listener for the given {@code context} that executes given {@code action} when a
     * connection is re-established for the given {@code context}.
     *
     * @param context the context to register the reconnect listener for
     * @param action  the action to perform when the connection for the given {@code context} is re-established
     */
    public void addReconnectListener(String context, Runnable action) {
        addReconnectListener(c -> {
            if (context.equals(c)) {
                action.run();
            }
        });
    }

    /**
     * Registers a reconnect listener that executes given {@code action} when a connection is re-established. The
     * parameter of the invoked {@code action} is the name of the context for which the application was lost.
     *
     * @param action the action to perform when a connection is re-established
     */
    public void addReconnectListener(Consumer<String> action) {
        reconnectListeners.add(action);
    }

    /**
     * Registers a disconnect listener which executes a given {@code action} when the connection is disconnected for
     * given the {@code context}.
     *
     * @param context the context to register the disconnect listener for
     * @param action  the action to perform when the connection for the given {@code context} is disconnected
     */
    public void addDisconnectListener(String context, Runnable action) {
        addDisconnectListener(c -> {
            if (context.equals(c)) {
                action.run();
            }
        });
    }

    /**
     * Registers a disconnect listener which executes a given {@code action} when a connection is disconnected. The
     * parameter of the invoked {@code action} is the name of the context for which the connection was lost.
     *
     * @param action the action to perform when a connection is disconnected
     */
    public void addDisconnectListener(Consumer<String> action) {
        disconnectListeners.add(action);
    }

    /**
     * Registers an interceptor that may alter the behavior on an incoming "reconnect request" from the server. This
     * request occurs when AxonServer requests connections to be established on another node than the current one.
     * <p>
     * The registered interceptor may deny these requests by blocking the call to the input Consumer.
     *
     * @param interceptor a function altering the original reconnect request
     */
    public void addReconnectInterceptor(Function<Consumer<String>, Consumer<String>> interceptor) {
        reconnectInterceptors.add(interceptor);
    }

    /**
     * Opens a Stream for incoming commands from AxonServer in the given {@code context}. While either reuse an existing
     * Channel or create a new one.
     *
     * @param context              the context to open the command stream for
     * @param inboundCommandStream the callback to invoke with incoming command messages
     * @return the stream to send command subscription instructions and execution results to AxonServer over
     */
    public StreamObserver<CommandProviderOutbound> getCommandStream(String context,
                                                                    StreamObserver<CommandProviderInbound> inboundCommandStream) {
        return CommandServiceGrpc.newStub(getChannel(context))
                                 .openStream(inboundCommandStream);
    }

    /**
     * Opens a Stream for incoming queries from AxonServer in the given {@code context}. While either reuse an existing
     * Channel or create a new one.
     *
     * @param context            the context to open the query stream for
     * @param inboundQueryStream the callback to invoke with incoming query messages
     * @return the stream to send query subscription instructions and query responses to AxonServer over
     */
    public StreamObserver<QueryProviderOutbound> getQueryStream(String context,
                                                                StreamObserver<QueryProviderInbound> inboundQueryStream) {
        return QueryServiceGrpc.newStub(getChannel(context))
                               .openStream(inboundQueryStream);
    }

    /**
     * Opens a Stream for platform instructions in given {@code context}. It assumes that channel with given {@code
     * context} is already opened.
     *
     * @param context                   the context
     * @param outboundInstructionStream the callback to invoke outbounding instructions
     * @return the stream to send instructions
     */
    public StreamObserver<PlatformInboundInstruction> getPlatformStream(String context,
                                                                        StreamObserver<PlatformOutboundInstruction> outboundInstructionStream) {
        return PlatformServiceGrpc.newStub(intercepted(context, channels.get(context)))
                                  .openStream(outboundInstructionStream);
    }

    /**
     * Registers a handler to handle instructions from AxonServer on the default context.
     *
     * @param requestCase the type of instruction to respond to
     * @param consumer    the handler of the instruction
     * @deprecated in favor of {@link #onOutboundInstruction(String, PlatformOutboundInstruction.RequestCase, Consumer)}
     * as the context should be specified on any outbound instruction
     */
    @Deprecated
    public void onOutboundInstruction(PlatformOutboundInstruction.RequestCase requestCase,
                                      Consumer<PlatformOutboundInstruction> consumer) {
        onOutboundInstruction(getDefaultContext(), requestCase, consumer);
    }

    /**
     * Registers a handler to handle instructions from AxonServer.
     *
     * @param context     the context for which the instruction is intended
     * @param requestCase the type of instruction to respond to
     * @param consumer    the handler of the instruction
     */
    public void onOutboundInstruction(String context,
                                      PlatformOutboundInstruction.RequestCase requestCase,
                                      Consumer<PlatformOutboundInstruction> consumer) {
        onOutboundInstruction(context, requestCase, (i, s) -> consumer.accept(i));
    }

    /**
     * Registers a handler to handle instructions from AxonServer.
     *
     * @param requestCase the type of instruction to respond to
     * @param handler     the handler of the instruction
     */
    public void onOutboundInstruction(PlatformOutboundInstruction.RequestCase requestCase,
                                      BiConsumer<PlatformOutboundInstruction, StreamObserver<PlatformInboundInstruction>> handler) {
        this.handlers.register(requestCase, wrapWithConfirmation(handler));
    }

    /**
     * Registers a handler to handle instructions from AxonServer.
     *
     * @param context the context
     * @param handler the handler of the instruction
     */
    public void onOutboundInstruction(String context,
                                      BiConsumer<PlatformOutboundInstruction, StreamObserver<PlatformInboundInstruction>> handler) {
        this.handlers.register(context, wrapWithConfirmation(handler));
    }

    /**
     * Registers a handler to handle instructions from AxonServer.
     *
     * @param handler the handler of the instruction
     */
    public void onOutboundInstruction(
            BiConsumer<PlatformOutboundInstruction, StreamObserver<PlatformInboundInstruction>> handler) {
        this.handlers.register(wrapWithConfirmation(handler));
    }

    /**
     * Registers a handler to handle instructions from AxonServer.
     *
     * @param context     the context
     * @param requestCase the type of instruction to respond to
     * @param handler     the handler of the instruction
     */
    public void onOutboundInstruction(String context,
                                      PlatformOutboundInstruction.RequestCase requestCase,
                                      BiConsumer<PlatformOutboundInstruction, StreamObserver<PlatformInboundInstruction>> handler) {
        this.handlers.register(context, requestCase, wrapWithConfirmation(handler));
    }

    /**
     * Registers a handler to handle instructions from AxonServer.
     *
     * @param handlerSelector selects a handler based on context and request case
     * @param handler         the handler of the instruction
     */
    public void onOutboundInstruction(
            BiPredicate<String, PlatformOutboundInstruction.RequestCase> handlerSelector,
            BiConsumer<PlatformOutboundInstruction, StreamObserver<PlatformInboundInstruction>> handler) {
        this.handlers.register(handlerSelector, wrapWithConfirmation(handler));
    }

    private BiConsumer<PlatformOutboundInstruction, StreamObserver<PlatformInboundInstruction>> wrapWithConfirmation(
            BiConsumer<PlatformOutboundInstruction, StreamObserver<PlatformInboundInstruction>> handler) {
        return (i, s) -> {
            try {
                handler.accept(i, s);
                instructionAckSource.sendSuccessfulAck(i.getInstructionId(), s);
            } catch (Exception e) {
                logger.warn("Error happened while handling instruction {}.", i.getInstructionId());
                ErrorMessage instructionAckError = ErrorMessage
                        .newBuilder()
                        .setErrorCode(ErrorCode.INSTRUCTION_ACK_ERROR.errorCode())
                        .setLocation(axonServerConfiguration.getClientId())
                        .addDetails("Error happened while handling instruction")
                        .build();
                instructionAckSource.sendUnsuccessfulAck(i.getInstructionId(), instructionAckError, s);
            }
        };
>>>>>>> 9cbbf2b2
    }

    public AxonServerConnection getConnection(String context) {
        return connections.computeIfAbsent(context, connectionFactory::connect);
    }

    /**
     * Returns {@code true} if a gRPC channel for the specific context is opened between client and AxonServer.
     * @param context the (Bounded) Context for for which is verified the AxonServer connection through the gRPC channel
     * @return if the gRPC channel is opened, false otherwise
     */
    public boolean isConnected(String context) {
        AxonServerConnection channel = connections.get(context);
        return channel != null && channel.isConnected();
    }

    /**
     * Stops the Connection Manager, closing any active connections and preventing new connections from being created.
     * This shutdown operation is performed in the {@link Phase#EXTERNAL_CONNECTIONS} phase.
     */
    @ShutdownHandler(phase = Phase.EXTERNAL_CONNECTIONS)
    public void shutdown() {
        connectionFactory.shutdown();
        disconnect();
    }

    /**
     * Disconnects any active connection for the given {@code context}, forcing a new connection to be established when
     * one is requested.
     *
     * @param context the context for which the connection must be disconnected
     */
    public void disconnect(String context) {
        AxonServerConnection channel = connections.remove(context);
        if (channel != null) {
            channel.disconnect();
        }
    }

    /**
     * Disconnects any active connections, forcing a new connection to be established when one is requested.
     */
    public void disconnect() {
        connections.forEach((context, channel) -> channel.disconnect());
        connections.clear();
    }

    /**
     * Returns the name of the default context of this application.
     *
     * @return the name of the default context of this application
     */
    public String getDefaultContext() {
        return defaultContext;
    }

    @Deprecated
    public Channel getChannel() {
        return ((ContextConnection)getConnection(defaultContext)).getManagedChannel();
    }

    @Deprecated
    public Channel getChannel(String context) {
        return ((ContextConnection)getConnection(context)).getManagedChannel();
    }

    /**
     * Builder class to instantiate an {@link AxonServerConnectionManager}.
     * <p>
     * The {@link TagsConfiguration} is defaulted to {@link TagsConfiguration#TagsConfiguration()} and the
     * {@link ScheduledExecutorService} defaults to an instance using a single thread with an {@link AxonThreadFactory}
     * tied to it. The {@link AxonServerConfiguration} is a <b>hard requirements</b> and as
     * such should be provided.
     */
    public static class Builder {

        private AxonServerConfiguration axonServerConfiguration;
        private TagsConfiguration tagsConfiguration = new TagsConfiguration();

        /**
         * Sets the {@link AxonServerConfiguration} used to correctly configure connections between Axon clients and
         * Axon Server.
         *
         * @param axonServerConfiguration an {@link AxonServerConfiguration} used to correctly configure the connections
         *                                created by an {@link AxonServerConnectionManager} instance
         * @return the current Builder instance, for fluent interfacing
         */
        public Builder axonServerConfiguration(AxonServerConfiguration axonServerConfiguration) {
            assertNonNull(axonServerConfiguration, "AxonServerConfiguration may not be null");
            this.axonServerConfiguration = axonServerConfiguration;
            return this;
        }

        /**
         * Sets the {@link TagsConfiguration} used to add the tags of this Axon instance as client information when
         * setting up a channel. Can for example be used to introduce labelling of your client applications for correct
         * distribution in an Axon Server cluster. Defaults to {@link TagsConfiguration#TagsConfiguration()}, thus an
         * empty set of tags.
         *
         * @param tagsConfiguration a {@link TagsConfiguration} to add the tags of this Axon instance as client
         *                          information when setting up a channel
         * @return the current Builder instance, for fluent interfacing
         */
        public Builder tagsConfiguration(TagsConfiguration tagsConfiguration) {
            assertNonNull(tagsConfiguration, "TagsConfiguration may not be null");
            this.tagsConfiguration = tagsConfiguration;
            return this;
        }

        /**
         * Sets the Axon Framework version resolver used in order to communicate the client version to send to Axon
         * Server.
         *
         * @param axonFrameworkVersionResolver a string supplier that retrieve the current Axon Framework version
         * @return the current Builder instance, for fluent interfacing
         * @deprecated Not ued anymore
         */
        @Deprecated
        public Builder axonFrameworkVersionResolver(Supplier<String> axonFrameworkVersionResolver) {
            return this;
        }

        /**
         * Initializes a {@link AxonServerConnectionManager} as specified through this Builder.
         *
         * @return a {@link AxonServerConnectionManager} as specified through this Builder
         */
        public AxonServerConnectionManager build() {
            validate();

            AxonServerConnectionFactory.Builder builder = AxonServerConnectionFactory.forClient(axonServerConfiguration.getComponentName(),
                                                                                                axonServerConfiguration.getClientId());
            List<NodeInfo> routingServers = axonServerConfiguration.routingServers();
            if (!routingServers.isEmpty()) {
                ServerAddress[] addresses = new ServerAddress[routingServers.size()];
                for (int i = 0; i < addresses.length; i++) {
                    NodeInfo routingServer = routingServers.get(i);
                    addresses[i] = new ServerAddress(routingServer.getHostName(), routingServer.getGrpcPort());
                }
                builder.routingServers(addresses);
            }

            if (axonServerConfiguration.isSslEnabled()) {
                if (axonServerConfiguration.getCertFile() != null) {
                    try {
                        builder.useTransportSecurity(SslContextBuilder.forClient().trustManager(new File(axonServerConfiguration.getCertFile())).build());
                    } catch (SSLException e) {
                        throw new AxonConfigurationException("Exception configuring Transport Security", e);
                    }
                } else {
                    builder.useTransportSecurity();
                }
            }

            builder.connectTimeout(axonServerConfiguration.getConnectTimeout(), TimeUnit.MILLISECONDS);
            if (axonServerConfiguration.getToken() != null) {
                builder.token(axonServerConfiguration.getToken());
            }

            tagsConfiguration.getTags().forEach(builder::clientTag);

            AxonServerConnectionFactory connectionFactory = builder.build();
            return new AxonServerConnectionManager(this, connectionFactory);
        }

        /**
         * Validates whether the fields contained in this Builder are set accordingly.
         *
         * @throws AxonConfigurationException if one field is asserted to be incorrect according to the Builder's
         *                                    specifications
         */
        protected void validate() throws AxonConfigurationException {
            assertNonNull(
                    axonServerConfiguration, "The AxonServerConfiguration is a hard requirement and should be provided"
            );

        }
    }
}<|MERGE_RESOLUTION|>--- conflicted
+++ resolved
@@ -22,23 +22,7 @@
 import io.axoniq.axonserver.connector.impl.ServerAddress;
 import io.axoniq.axonserver.grpc.control.NodeInfo;
 import io.grpc.Channel;
-<<<<<<< HEAD
 import io.netty.handler.ssl.SslContextBuilder;
-=======
-import io.grpc.ClientInterceptors;
-import io.grpc.ManagedChannel;
-import io.grpc.Status;
-import io.grpc.StatusRuntimeException;
-import io.grpc.netty.GrpcSslContexts;
-import io.grpc.netty.NettyChannelBuilder;
-import io.grpc.stub.StreamObserver;
-import io.netty.handler.ssl.SslContext;
-import org.axonframework.axonserver.connector.util.AxonFrameworkVersionResolver;
-import org.axonframework.axonserver.connector.util.ContextAddingInterceptor;
-import org.axonframework.axonserver.connector.util.GrpcBufferingInterceptor;
-import org.axonframework.axonserver.connector.util.TokenAddingInterceptor;
-import org.axonframework.axonserver.connector.util.UpstreamAwareStreamObserver;
->>>>>>> 9cbbf2b2
 import org.axonframework.common.AxonConfigurationException;
 import org.axonframework.common.AxonThreadFactory;
 import org.axonframework.config.TagsConfiguration;
@@ -54,10 +38,6 @@
 import java.util.function.Supplier;
 import javax.net.ssl.SSLException;
 
-<<<<<<< HEAD
-=======
-import static io.axoniq.axonserver.grpc.control.PlatformOutboundInstruction.RequestCase.*;
->>>>>>> 9cbbf2b2
 import static org.axonframework.common.BuilderUtils.assertNonNull;
 
 /**
@@ -98,505 +78,8 @@
         return new Builder();
     }
 
-<<<<<<< HEAD
     public AxonServerConnection getConnection() {
         return getConnection(getDefaultContext());
-=======
-    /**
-     * Returns a Channel for the default context, opening one if necessary.
-     *
-     * @return a Channel for the default context
-     */
-    public Channel getChannel() {
-        return getChannel(getDefaultContext());
-    }
-
-    /**
-     * Returns a Channel representing the connection for the given {@code context}, opening one if necessary.
-     *
-     * @param context the context for which to open a connection
-     * @return the Channel corresponding to the given {@code context}
-     */
-    public synchronized Channel getChannel(String context) {
-        checkConnectionState(context);
-        final ManagedChannel channel = channels.get(context);
-
-        if (channel == null || channel.isShutdown()) {
-            logger.info("Connecting using {}...",
-                        axonServerConfiguration.isSslEnabled() ? "TLS" : "unencrypted connection");
-
-            ClientIdentification clientIdentification =
-                    ClientIdentification.newBuilder()
-                                        .setClientId(axonServerConfiguration.getClientId())
-                                        .setComponentName(axonServerConfiguration.getComponentName())
-                                        .putAllTags(tagsConfiguration.getTags())
-                                        .setVersion(axonFrameworkVersionResolver.get())
-                                        .build();
-
-            ManagedChannel previousChannel = channels.remove(context);
-            if (previousChannel != null && !previousChannel.isTerminated()) {
-                logger.info("Channel re-opened. Shutting down previous Channel.");
-                previousChannel.shutdownNow();
-            }
-            boolean axonServerUnavailable = false;
-
-            for (NodeInfo nodeInfo : axonServerConfiguration.routingServers()) {
-                ManagedChannel candidate = createChannel(nodeInfo.getHostName(), nodeInfo.getGrpcPort());
-                PlatformServiceGrpc.PlatformServiceBlockingStub stub =
-                        PlatformServiceGrpc.newBlockingStub(candidate)
-                                           .withDeadlineAfter(axonServerConfiguration.getConnectTimeout(), TimeUnit.MILLISECONDS)
-                                           .withInterceptors(
-                                                   new ContextAddingInterceptor(axonServerConfiguration.getContext()),
-                                                   new TokenAddingInterceptor(axonServerConfiguration.getToken())
-                                           );
-                try {
-                    logger.info("Requesting connection details from {}:{}",
-                                nodeInfo.getHostName(), nodeInfo.getGrpcPort());
-                    PlatformInfo clusterInfo = stub.getPlatformServer(clientIdentification);
-                    logger.debug("Received PlatformInfo suggesting [{}] ({}:{}), {}",
-                                 clusterInfo.getPrimary().getNodeName(),
-                                 clusterInfo.getPrimary().getHostName(),
-                                 clusterInfo.getPrimary().getGrpcPort(),
-                                 clusterInfo.getSameConnection() ? "reusing existing connection": "using new connection");
-                    if (isPrimary(nodeInfo, clusterInfo)) {
-                        logger.info("Reusing existing channel");
-                        channels.put(context, candidate);
-                    } else {
-                        shutdownNow(candidate);
-                        logger.info("Connecting to [{}] ({}:{})",
-                                    clusterInfo.getPrimary().getNodeName(),
-                                    clusterInfo.getPrimary().getHostName(),
-                                    clusterInfo.getPrimary().getGrpcPort());
-                        channels.put(context, createChannel(
-                                clusterInfo.getPrimary().getHostName(),
-                                clusterInfo.getPrimary().getGrpcPort()
-                        ));
-                    }
-                    onOutboundInstruction(context,
-                                          REQUEST_RECONNECT,
-                                          (instruction, requestStream) -> onRequestReconnect(context, requestStream));
-                    startInstructionStream(context, clusterInfo.getPrimary().getNodeName(), clientIdentification);
-                    axonServerUnavailable = false;
-                    logger.info("Re-subscribing commands and queries");
-                    notifyConnectionChange(reconnectListeners, context);
-                    break;
-                } catch (StatusRuntimeException sre) {
-                    shutdownNow(candidate);
-                    logger.warn(
-                            "Connecting to AxonServer node [{}]:[{}] failed: {}",
-                            nodeInfo.getHostName(), nodeInfo.getGrpcPort(), sre.getMessage()
-                    );
-                    axonServerUnavailable = true;
-                }
-            }
-
-            if (axonServerUnavailable) {
-                if (!axonServerConfiguration.getSuppressDownloadMessage()) {
-                    axonServerConfiguration.setSuppressDownloadMessage(true);
-                    writeDownloadMessage();
-                }
-                scheduleReconnect(context, false);
-                throw new AxonServerException(ErrorCode.CONNECTION_FAILED.errorCode(),
-                                              "No connection to AxonServer available");
-            } else if (!axonServerConfiguration.getSuppressDownloadMessage()) {
-                axonServerConfiguration.setSuppressDownloadMessage(true);
-            }
-        }
-
-        return intercepted(context, channels.get(context));
-    }
-
-    private void onRequestReconnect(String context, StreamObserver<PlatformInboundInstruction> requestStream) {
-        Consumer<String> reconnect = (c) -> {
-            notifyConnectionChange(disconnectListeners, c);
-            requestStream.onCompleted();
-            scheduleReconnect(context, true);
-        };
-        for (Function<Consumer<String>, Consumer<String>> interceptor : reconnectInterceptors) {
-            reconnect = interceptor.apply(reconnect);
-        }
-        reconnect.accept(context);
-    }
-
-    private void notifyConnectionChange(List<Consumer<String>> listeners, String context) {
-        listeners.forEach(action -> scheduler.execute(() -> action.accept(context)));
-    }
-
-    private Channel intercepted(String context, Channel candidate) {
-        return ClientInterceptors.intercept(candidate,
-                                            new TokenAddingInterceptor(axonServerConfiguration.getToken()),
-                                            new ContextAddingInterceptor(context));
-    }
-
-    private void checkConnectionState(String context) {
-        if (shutdown) {
-            throw new AxonServerException(ErrorCode.CONNECTION_FAILED.errorCode(), "Shutdown in progress");
-        }
-
-        ScheduledFuture<?> reconnectTask = reconnectTasks.get(context);
-        if (reconnectTask != null && !reconnectTask.isDone()) {
-            throw new AxonServerException(ErrorCode.CONNECTION_FAILED.errorCode(),
-                                          "No connection to AxonServer available");
-        }
-    }
-
-    private void writeDownloadMessage() {
-        try (InputStream in = getClass().getClassLoader().getResourceAsStream("axonserver_download.txt")) {
-            byte[] buffer = new byte[1024];
-            int read;
-            while (in != null && (read = in.read(buffer, 0, 1024)) >= 0) {
-                System.out.write(buffer, 0, read);
-            }
-        } catch (IOException e) {
-            logger.debug("Unable to write download advice. You're on your own now.", e);
-        }
-    }
-
-    private void shutdownNow(ManagedChannel managedChannel) {
-        try {
-            managedChannel.shutdownNow().awaitTermination(1, TimeUnit.SECONDS);
-        } catch (InterruptedException e) {
-            Thread.currentThread().interrupt();
-            logger.debug("Interrupted during shutdown");
-        }
-    }
-
-    private boolean isPrimary(NodeInfo nodeInfo, PlatformInfo clusterInfo) {
-        if (clusterInfo.getSameConnection()) {
-            return true;
-        }
-        return clusterInfo.getPrimary().getGrpcPort() == nodeInfo.getGrpcPort() &&
-                clusterInfo.getPrimary().getHostName().equals(nodeInfo.getHostName());
-    }
-
-    private ManagedChannel createChannel(String hostName, int port) {
-        NettyChannelBuilder builder = NettyChannelBuilder.forAddress(hostName, port);
-
-        if (axonServerConfiguration.getKeepAliveTime() > 0) {
-            builder.keepAliveTime(axonServerConfiguration.getKeepAliveTime(), TimeUnit.MILLISECONDS)
-                   .keepAliveTimeout(axonServerConfiguration.getKeepAliveTimeout(), TimeUnit.MILLISECONDS)
-                   .keepAliveWithoutCalls(true);
-        }
-
-        if (axonServerConfiguration.getMaxMessageSize() > 0) {
-            builder.maxInboundMessageSize(axonServerConfiguration.getMaxMessageSize());
-        }
-
-        if (axonServerConfiguration.isSslEnabled()) {
-            try {
-                if (axonServerConfiguration.getCertFile() != null) {
-                    File certFile = new File(axonServerConfiguration.getCertFile());
-                    if (!certFile.exists()) {
-                        throw new RuntimeException(
-                                "Certificate file [" + axonServerConfiguration.getCertFile() + "] does not exist"
-                        );
-                    }
-                    SslContext sslContext = GrpcSslContexts.forClient()
-                                                           .trustManager(new File(
-                                                                   axonServerConfiguration.getCertFile()
-                                                           ))
-                                                           .build();
-                    builder.sslContext(sslContext);
-                }
-            } catch (SSLException e) {
-                throw new RuntimeException("Couldn't set up SSL context", e);
-            }
-        } else {
-            builder.usePlaintext();
-        }
-
-        return builder.intercept(new GrpcBufferingInterceptor(axonServerConfiguration.getMaxGrpcBufferedMessages()))
-                      .build();
-    }
-
-    private synchronized void startInstructionStream(String context,
-                                                     String name,
-                                                     ClientIdentification clientIdentification) {
-        logger.debug("Start instruction stream to node [{}] for context [{}]", name, context);
-        SynchronizedStreamObserver<PlatformInboundInstruction> inputStream = new SynchronizedStreamObserver<>(
-                getPlatformStream(context, new UpstreamAwareStreamObserver<PlatformOutboundInstruction>() {
-
-                    @Override
-                    public void onNext(PlatformOutboundInstruction messagePlatformOutboundInstruction) {
-                        Collection<BiConsumer<PlatformOutboundInstruction, StreamObserver<PlatformInboundInstruction>>> defaultHandlers = Collections
-                                .singleton((poi, stream) -> instructionAckSource
-                                        .sendUnsupportedInstruction(poi.getInstructionId(),
-                                                                    axonServerConfiguration.getClientId(),
-                                                                    requestStreamFactory.apply(this)));
-                        handlers.getOrDefault(context,
-                                              messagePlatformOutboundInstruction.getRequestCase(),
-                                              defaultHandlers)
-                                .forEach(consumer -> consumer.accept(messagePlatformOutboundInstruction,
-                                                                     requestStreamFactory.apply(this)));
-                    }
-
-                    @Override
-                    public void onError(Throwable throwable) {
-                        logger.warn("Lost instruction stream from [{}] - {}", name, throwable.getMessage());
-                        completeRequestStream();
-                        notifyConnectionChange(disconnectListeners, context);
-                        if (throwable instanceof StatusRuntimeException) {
-                            StatusRuntimeException sre = (StatusRuntimeException) throwable;
-                            if (sre.getStatus().getCode().equals(Status.Code.PERMISSION_DENIED)) {
-                                return;
-                            }
-                        }
-                        scheduleReconnect(context, true);
-                    }
-
-                    @Override
-                    public void onCompleted() {
-                        logger.info("Closed instruction stream to [{}]", name);
-                        completeRequestStream();
-                        notifyConnectionChange(disconnectListeners, context);
-                        scheduleReconnect(context, true);
-                    }
-                })
-        );
-
-        inputStream.onNext(PlatformInboundInstruction.newBuilder().setRegister(clientIdentification).build());
-        StreamObserver<PlatformInboundInstruction> existingStream = instructionStreams.put(context, inputStream);
-        if (existingStream != null) {
-            existingStream.onCompleted();
-        }
-    }
-
-    private synchronized void scheduleReconnect(String context, boolean immediate) {
-        ScheduledFuture<?> reconnectTask = reconnectTasks.get(context);
-        if (!shutdown && (reconnectTask == null || reconnectTask.isDone())) {
-            ManagedChannel channel = channels.remove(context);
-            if (channel != null) {
-                try {
-                    channel.shutdownNow().awaitTermination(1, TimeUnit.SECONDS);
-                } catch (Exception ignored) {
-                    // Ignoring this exception
-                }
-            }
-            reconnectTasks.put(context,
-                               scheduler.schedule(() -> tryReconnect(context),
-                                                  immediate ? 100 : 5000,
-                                                  TimeUnit.MILLISECONDS));
-        }
-    }
-
-    private synchronized void tryReconnect(String context) {
-        if (channels.containsKey(context) || shutdown) {
-            return;
-        }
-        try {
-            reconnectTasks.remove(context);
-            getChannel(context);
-        } catch (Exception ignored) {
-            // Ignoring this exception
-        }
-    }
-
-    /**
-     * Registers a reconnect listener for the given {@code context} that executes given {@code action} when a
-     * connection is re-established for the given {@code context}.
-     *
-     * @param context the context to register the reconnect listener for
-     * @param action  the action to perform when the connection for the given {@code context} is re-established
-     */
-    public void addReconnectListener(String context, Runnable action) {
-        addReconnectListener(c -> {
-            if (context.equals(c)) {
-                action.run();
-            }
-        });
-    }
-
-    /**
-     * Registers a reconnect listener that executes given {@code action} when a connection is re-established. The
-     * parameter of the invoked {@code action} is the name of the context for which the application was lost.
-     *
-     * @param action the action to perform when a connection is re-established
-     */
-    public void addReconnectListener(Consumer<String> action) {
-        reconnectListeners.add(action);
-    }
-
-    /**
-     * Registers a disconnect listener which executes a given {@code action} when the connection is disconnected for
-     * given the {@code context}.
-     *
-     * @param context the context to register the disconnect listener for
-     * @param action  the action to perform when the connection for the given {@code context} is disconnected
-     */
-    public void addDisconnectListener(String context, Runnable action) {
-        addDisconnectListener(c -> {
-            if (context.equals(c)) {
-                action.run();
-            }
-        });
-    }
-
-    /**
-     * Registers a disconnect listener which executes a given {@code action} when a connection is disconnected. The
-     * parameter of the invoked {@code action} is the name of the context for which the connection was lost.
-     *
-     * @param action the action to perform when a connection is disconnected
-     */
-    public void addDisconnectListener(Consumer<String> action) {
-        disconnectListeners.add(action);
-    }
-
-    /**
-     * Registers an interceptor that may alter the behavior on an incoming "reconnect request" from the server. This
-     * request occurs when AxonServer requests connections to be established on another node than the current one.
-     * <p>
-     * The registered interceptor may deny these requests by blocking the call to the input Consumer.
-     *
-     * @param interceptor a function altering the original reconnect request
-     */
-    public void addReconnectInterceptor(Function<Consumer<String>, Consumer<String>> interceptor) {
-        reconnectInterceptors.add(interceptor);
-    }
-
-    /**
-     * Opens a Stream for incoming commands from AxonServer in the given {@code context}. While either reuse an existing
-     * Channel or create a new one.
-     *
-     * @param context              the context to open the command stream for
-     * @param inboundCommandStream the callback to invoke with incoming command messages
-     * @return the stream to send command subscription instructions and execution results to AxonServer over
-     */
-    public StreamObserver<CommandProviderOutbound> getCommandStream(String context,
-                                                                    StreamObserver<CommandProviderInbound> inboundCommandStream) {
-        return CommandServiceGrpc.newStub(getChannel(context))
-                                 .openStream(inboundCommandStream);
-    }
-
-    /**
-     * Opens a Stream for incoming queries from AxonServer in the given {@code context}. While either reuse an existing
-     * Channel or create a new one.
-     *
-     * @param context            the context to open the query stream for
-     * @param inboundQueryStream the callback to invoke with incoming query messages
-     * @return the stream to send query subscription instructions and query responses to AxonServer over
-     */
-    public StreamObserver<QueryProviderOutbound> getQueryStream(String context,
-                                                                StreamObserver<QueryProviderInbound> inboundQueryStream) {
-        return QueryServiceGrpc.newStub(getChannel(context))
-                               .openStream(inboundQueryStream);
-    }
-
-    /**
-     * Opens a Stream for platform instructions in given {@code context}. It assumes that channel with given {@code
-     * context} is already opened.
-     *
-     * @param context                   the context
-     * @param outboundInstructionStream the callback to invoke outbounding instructions
-     * @return the stream to send instructions
-     */
-    public StreamObserver<PlatformInboundInstruction> getPlatformStream(String context,
-                                                                        StreamObserver<PlatformOutboundInstruction> outboundInstructionStream) {
-        return PlatformServiceGrpc.newStub(intercepted(context, channels.get(context)))
-                                  .openStream(outboundInstructionStream);
-    }
-
-    /**
-     * Registers a handler to handle instructions from AxonServer on the default context.
-     *
-     * @param requestCase the type of instruction to respond to
-     * @param consumer    the handler of the instruction
-     * @deprecated in favor of {@link #onOutboundInstruction(String, PlatformOutboundInstruction.RequestCase, Consumer)}
-     * as the context should be specified on any outbound instruction
-     */
-    @Deprecated
-    public void onOutboundInstruction(PlatformOutboundInstruction.RequestCase requestCase,
-                                      Consumer<PlatformOutboundInstruction> consumer) {
-        onOutboundInstruction(getDefaultContext(), requestCase, consumer);
-    }
-
-    /**
-     * Registers a handler to handle instructions from AxonServer.
-     *
-     * @param context     the context for which the instruction is intended
-     * @param requestCase the type of instruction to respond to
-     * @param consumer    the handler of the instruction
-     */
-    public void onOutboundInstruction(String context,
-                                      PlatformOutboundInstruction.RequestCase requestCase,
-                                      Consumer<PlatformOutboundInstruction> consumer) {
-        onOutboundInstruction(context, requestCase, (i, s) -> consumer.accept(i));
-    }
-
-    /**
-     * Registers a handler to handle instructions from AxonServer.
-     *
-     * @param requestCase the type of instruction to respond to
-     * @param handler     the handler of the instruction
-     */
-    public void onOutboundInstruction(PlatformOutboundInstruction.RequestCase requestCase,
-                                      BiConsumer<PlatformOutboundInstruction, StreamObserver<PlatformInboundInstruction>> handler) {
-        this.handlers.register(requestCase, wrapWithConfirmation(handler));
-    }
-
-    /**
-     * Registers a handler to handle instructions from AxonServer.
-     *
-     * @param context the context
-     * @param handler the handler of the instruction
-     */
-    public void onOutboundInstruction(String context,
-                                      BiConsumer<PlatformOutboundInstruction, StreamObserver<PlatformInboundInstruction>> handler) {
-        this.handlers.register(context, wrapWithConfirmation(handler));
-    }
-
-    /**
-     * Registers a handler to handle instructions from AxonServer.
-     *
-     * @param handler the handler of the instruction
-     */
-    public void onOutboundInstruction(
-            BiConsumer<PlatformOutboundInstruction, StreamObserver<PlatformInboundInstruction>> handler) {
-        this.handlers.register(wrapWithConfirmation(handler));
-    }
-
-    /**
-     * Registers a handler to handle instructions from AxonServer.
-     *
-     * @param context     the context
-     * @param requestCase the type of instruction to respond to
-     * @param handler     the handler of the instruction
-     */
-    public void onOutboundInstruction(String context,
-                                      PlatformOutboundInstruction.RequestCase requestCase,
-                                      BiConsumer<PlatformOutboundInstruction, StreamObserver<PlatformInboundInstruction>> handler) {
-        this.handlers.register(context, requestCase, wrapWithConfirmation(handler));
-    }
-
-    /**
-     * Registers a handler to handle instructions from AxonServer.
-     *
-     * @param handlerSelector selects a handler based on context and request case
-     * @param handler         the handler of the instruction
-     */
-    public void onOutboundInstruction(
-            BiPredicate<String, PlatformOutboundInstruction.RequestCase> handlerSelector,
-            BiConsumer<PlatformOutboundInstruction, StreamObserver<PlatformInboundInstruction>> handler) {
-        this.handlers.register(handlerSelector, wrapWithConfirmation(handler));
-    }
-
-    private BiConsumer<PlatformOutboundInstruction, StreamObserver<PlatformInboundInstruction>> wrapWithConfirmation(
-            BiConsumer<PlatformOutboundInstruction, StreamObserver<PlatformInboundInstruction>> handler) {
-        return (i, s) -> {
-            try {
-                handler.accept(i, s);
-                instructionAckSource.sendSuccessfulAck(i.getInstructionId(), s);
-            } catch (Exception e) {
-                logger.warn("Error happened while handling instruction {}.", i.getInstructionId());
-                ErrorMessage instructionAckError = ErrorMessage
-                        .newBuilder()
-                        .setErrorCode(ErrorCode.INSTRUCTION_ACK_ERROR.errorCode())
-                        .setLocation(axonServerConfiguration.getClientId())
-                        .addDetails("Error happened while handling instruction")
-                        .build();
-                instructionAckSource.sendUnsuccessfulAck(i.getInstructionId(), instructionAckError, s);
-            }
-        };
->>>>>>> 9cbbf2b2
     }
 
     public AxonServerConnection getConnection(String context) {
