--- conflicted
+++ resolved
@@ -164,19 +164,11 @@
 
     private <C, R> void doDispatch(CommandMessage<C> commandMessage,
                                    CommandCallback<? super C, ? super R> commandCallback) {
-<<<<<<< HEAD
-        Span span = spanFactory.createDispatchSpan(() -> "AxonServerCommandBus.dispatch", commandMessage).start();
-        shutdownLatch.ifShuttingDown("Cannot dispatch new commands as this bus is being shutdown");
-        //noinspection resource
-        ShutdownLatch.ActivityHandle commandInTransit = shutdownLatch.registerActivity();
-        try(SpanScope unused = span.makeCurrent()) {
-=======
         shutdownLatch.ifShuttingDown("Cannot dispatch new commands as this bus is being shutdown");
         //noinspection resource
         ShutdownLatch.ActivityHandle commandInTransit = shutdownLatch.registerActivity();
         Span span = spanFactory.createDispatchSpan(() -> "AxonServerCommandBus.dispatch", commandMessage).start();
         try (SpanScope unused = span.makeCurrent()) {
->>>>>>> 8e8f205c
             Command command = serializer.serialize(spanFactory.propagateContext(commandMessage),
                                                    routingStrategy.getRoutingKey(commandMessage),
                                                    priorityCalculator.determinePriority(commandMessage));
