/*
 * Copyright (c) 2010-2017. Axon Framework
 *
 * Licensed under the Apache License, Version 2.0 (the "License");
 * you may not use this file except in compliance with the License.
 * You may obtain a copy of the License at
 *
 *     http://www.apache.org/licenses/LICENSE-2.0
 *
 * Unless required by applicable law or agreed to in writing, software
 * distributed under the License is distributed on an "AS IS" BASIS,
 * WITHOUT WARRANTIES OR CONDITIONS OF ANY KIND, either express or implied.
 * See the License for the specific language governing permissions and
 * limitations under the License.
 */

package org.axonframework.eventsourcing;

import org.axonframework.commandhandling.conflictresolution.ConflictResolution;
import org.axonframework.commandhandling.conflictresolution.DefaultConflictResolver;
import org.axonframework.commandhandling.model.Aggregate;
import org.axonframework.commandhandling.model.AggregateNotFoundException;
import org.axonframework.commandhandling.model.LockAwareAggregate;
import org.axonframework.commandhandling.model.LockingRepository;
import org.axonframework.commandhandling.model.RepositoryProvider;
import org.axonframework.commandhandling.model.inspection.AggregateModel;
import org.axonframework.common.Assert;
import org.axonframework.common.lock.LockFactory;
import org.axonframework.eventsourcing.eventstore.DomainEventStream;
import org.axonframework.eventsourcing.eventstore.EventStore;
import org.axonframework.messaging.annotation.ParameterResolverFactory;
import org.axonframework.messaging.unitofwork.CurrentUnitOfWork;

import java.util.concurrent.Callable;

/**
 * Abstract repository implementation that allows easy implementation of an Event Sourcing mechanism. It will
 * automatically publish new events to the given {@link org.axonframework.eventhandling.EventBus} and delegate event
 * storage to the provided {@link org.axonframework.eventsourcing.eventstore.EventStore}.
 *
 * @param <T> The type of aggregate this repository stores
 * @author Allard Buijze
 * @see org.axonframework.eventsourcing.eventstore.EventStore
 * @since 0.1
 */
public class EventSourcingRepository<T> extends LockingRepository<T, EventSourcedAggregate<T>> {

    private final EventStore eventStore;
    private final SnapshotTriggerDefinition snapshotTriggerDefinition;
    private final AggregateFactory<T> aggregateFactory;
    private final RepositoryProvider repositoryProvider;

    /**
     * Initializes a repository with the default locking strategy, using a GenericAggregateFactory to create new
     * aggregate instances of given {@code aggregateType}.
     *
     * @param aggregateType      The type of aggregate stored in this repository
     * @param eventStore         The event store that holds the event streams for this repository
     * @see LockingRepository#LockingRepository(Class)
     */
    public EventSourcingRepository(final Class<T> aggregateType, EventStore eventStore) {
        this(new GenericAggregateFactory<>(aggregateType),
             eventStore,
             NoSnapshotTriggerDefinition.INSTANCE);
    }

    /**
     * Initializes a repository with the default locking strategy, using a GenericAggregateFactory to create new
     * aggregate instances of given {@code aggregateType}.
     *
     * @param aggregateType      The type of aggregate stored in this repository
     * @param eventStore         The event store that holds the event streams for this repository
     * @param repositoryProvider Provides repositories for specific aggregate types
     * @see LockingRepository#LockingRepository(Class)
     */
    public EventSourcingRepository(final Class<T> aggregateType, EventStore eventStore,
                                   RepositoryProvider repositoryProvider) {
        this(new GenericAggregateFactory<>(aggregateType),
             eventStore,
             NoSnapshotTriggerDefinition.INSTANCE,
             repositoryProvider);
    }

    /**
     * Initializes a repository with the default locking strategy, using a GenericAggregateFactory to create new
     * aggregate instances of given {@code aggregateType}.
     *
     * @param aggregateType             The type of aggregate stored in this repository
     * @param eventStore                The event store that holds the event streams for this repository
     * @param snapshotTriggerDefinition The definition describing when to trigger a snapshot
     * @see LockingRepository#LockingRepository(Class)
     */
    public EventSourcingRepository(final Class<T> aggregateType, EventStore eventStore,
                                   SnapshotTriggerDefinition snapshotTriggerDefinition) {
        this(new GenericAggregateFactory<>(aggregateType), eventStore, snapshotTriggerDefinition);
    }

    /**
     * Initializes a repository with the default locking strategy, using a GenericAggregateFactory to create new
     * aggregate instances of given {@code aggregateType}.
     *
     * @param aggregateType             The type of aggregate stored in this repository
     * @param eventStore                The event store that holds the event streams for this repository
     * @param snapshotTriggerDefinition The definition describing when to trigger a snapshot
     * @param repositoryProvider        Provides repositories for specific aggregate types
     * @see LockingRepository#LockingRepository(Class)
     */
    public EventSourcingRepository(final Class<T> aggregateType, EventStore eventStore,
                                   SnapshotTriggerDefinition snapshotTriggerDefinition,
                                   RepositoryProvider repositoryProvider) {
        this(new GenericAggregateFactory<>(aggregateType), eventStore, snapshotTriggerDefinition, repositoryProvider);
    }

    /**
     * Initializes a repository with the default locking strategy, using the given {@code aggregateFactory} to
     * create new aggregate instances.
     *
     * @param aggregateFactory   The factory for new aggregate instances
     * @param eventStore         The event store that holds the event streams for this repository
     * @see LockingRepository#LockingRepository(Class)
     */
    public EventSourcingRepository(final AggregateFactory<T> aggregateFactory, EventStore eventStore) {
        this(aggregateFactory, eventStore, NoSnapshotTriggerDefinition.INSTANCE);
    }

    /**
     * Initializes a repository with the default locking strategy, using the given {@code aggregateFactory} to
     * create new aggregate instances.
     *
     * @param aggregateFactory   The factory for new aggregate instances
     * @param eventStore         The event store that holds the event streams for this repository
     * @param repositoryProvider Provides repositories for specific aggregate types
     * @see LockingRepository#LockingRepository(Class)
     */
    public EventSourcingRepository(final AggregateFactory<T> aggregateFactory, EventStore eventStore,
                                   RepositoryProvider repositoryProvider) {
        this(aggregateFactory, eventStore, NoSnapshotTriggerDefinition.INSTANCE, repositoryProvider);
    }

    /**
     * Initializes a repository with the default locking strategy, using the given {@code aggregateFactory} to
     * create new aggregate instances.
     *
     * @param aggregateModel     The meta model describing the aggregate's structure
     * @param aggregateFactory   The factory for new aggregate instances
     * @param eventStore         The event store that holds the event streams for this repository
     * @see LockingRepository#LockingRepository(Class)
     */
    public EventSourcingRepository(AggregateModel<T> aggregateModel, AggregateFactory<T> aggregateFactory,
                                   EventStore eventStore) {
        this(aggregateModel, aggregateFactory, eventStore, NoSnapshotTriggerDefinition.INSTANCE);
    }

    /**
     * Initializes a repository with the default locking strategy, using the given {@code aggregateFactory} to
     * create new aggregate instances.
     *
     * @param aggregateModel     The meta model describing the aggregate's structure
     * @param aggregateFactory   The factory for new aggregate instances
     * @param eventStore         The event store that holds the event streams for this repository
     * @param repositoryProvider Provides repositories for specific aggregate types
     * @see LockingRepository#LockingRepository(Class)
     */
    public EventSourcingRepository(AggregateModel<T> aggregateModel, AggregateFactory<T> aggregateFactory,
                                   EventStore eventStore, RepositoryProvider repositoryProvider) {
        this(aggregateModel, aggregateFactory, eventStore, NoSnapshotTriggerDefinition.INSTANCE, repositoryProvider);
    }

    /**
     * Initializes a repository with the default locking strategy, using the given {@code aggregateFactory} to
     * create new aggregate instances and triggering snapshots using the given {@code snapshotTriggerDefinition}
     *
     * @param aggregateFactory          The factory for new aggregate instances
     * @param eventStore                The event store that holds the event streams for this repository
     * @param snapshotTriggerDefinition The definition describing when to trigger a snapshot
     * @see LockingRepository#LockingRepository(Class)
     */
    public EventSourcingRepository(final AggregateFactory<T> aggregateFactory, EventStore eventStore,
                                   SnapshotTriggerDefinition snapshotTriggerDefinition) {
        this(aggregateFactory, eventStore, snapshotTriggerDefinition, null);
    }

    /**
     * Initializes a repository with the default locking strategy, using the given {@code aggregateFactory} to
     * create new aggregate instances and triggering snapshots using the given {@code snapshotTriggerDefinition}
     *
     * @param aggregateFactory          The factory for new aggregate instances
     * @param eventStore                The event store that holds the event streams for this repository
     * @param snapshotTriggerDefinition The definition describing when to trigger a snapshot
     * @param repositoryProvider        Provides repositories for specific aggregate types
     * @see LockingRepository#LockingRepository(Class)
     */
    public EventSourcingRepository(final AggregateFactory<T> aggregateFactory, EventStore eventStore,
                                   SnapshotTriggerDefinition snapshotTriggerDefinition,
                                   RepositoryProvider repositoryProvider) {
        super(aggregateFactory.getAggregateType());
        Assert.notNull(eventStore, () -> "eventStore may not be null");
        this.aggregateFactory = aggregateFactory;
        this.eventStore = eventStore;
        this.snapshotTriggerDefinition = snapshotTriggerDefinition;
        this.repositoryProvider = repositoryProvider;
    }

    /**
     * Initializes a repository with the default locking strategy, using the given {@code aggregateFactory} to
     * create new aggregate instances and triggering snapshots using the given {@code snapshotTriggerDefinition}
     *
     * @param aggregateModel            The meta model describing the aggregate's structure
     * @param aggregateFactory          The factory for new aggregate instances
     * @param eventStore                The event store that holds the event streams for this repository
     * @param snapshotTriggerDefinition The definition describing when to trigger a snapshot
     * @see LockingRepository#LockingRepository(Class)
     */
    public EventSourcingRepository(AggregateModel<T> aggregateModel, AggregateFactory<T> aggregateFactory,
                                   EventStore eventStore, SnapshotTriggerDefinition snapshotTriggerDefinition) {
        this(aggregateModel, aggregateFactory, eventStore, snapshotTriggerDefinition, null);
    }

    /**
     * Initializes a repository with the default locking strategy, using the given {@code aggregateFactory} to
     * create new aggregate instances and triggering snapshots using the given {@code snapshotTriggerDefinition}
     *
     * @param aggregateModel            The meta model describing the aggregate's structure
     * @param aggregateFactory          The factory for new aggregate instances
     * @param eventStore                The event store that holds the event streams for this repository
     * @param snapshotTriggerDefinition The definition describing when to trigger a snapshot
     * @param repositoryProvider        Provides repositories for specific aggregate types
     * @see LockingRepository#LockingRepository(Class)
     */
    public EventSourcingRepository(AggregateModel<T> aggregateModel, AggregateFactory<T> aggregateFactory,
                                   EventStore eventStore, SnapshotTriggerDefinition snapshotTriggerDefinition,
                                   RepositoryProvider repositoryProvider) {
        super(aggregateModel);
        Assert.notNull(eventStore, () -> "eventStore may not be null");
        this.aggregateFactory = aggregateFactory;
        this.eventStore = eventStore;
        this.snapshotTriggerDefinition = snapshotTriggerDefinition;
        this.repositoryProvider = repositoryProvider;
    }

    /**
     * Initializes a repository with the default locking strategy, using the given {@code aggregateFactory} to
     * create new aggregate instances.
     *
     * @param aggregateFactory          The factory for new aggregate instances
     * @param eventStore                The event store that holds the event streams for this repository
     * @param parameterResolverFactory  The parameter resolver factory used to resolve parameters of annotated handlers
     * @param snapshotTriggerDefinition The definition describing when to trigger a snapshot
     * @see LockingRepository#LockingRepository(Class)
     */
    public EventSourcingRepository(AggregateFactory<T> aggregateFactory, EventStore eventStore,
                                   ParameterResolverFactory parameterResolverFactory,
                                   SnapshotTriggerDefinition snapshotTriggerDefinition) {
        this(aggregateFactory, eventStore, parameterResolverFactory, snapshotTriggerDefinition, null);
    }


    /**
     * Initializes a repository with the default locking strategy, using the given {@code aggregateFactory} to
     * create new aggregate instances.
     *
     * @param aggregateFactory          The factory for new aggregate instances
     * @param eventStore                The event store that holds the event streams for this repository
     * @param parameterResolverFactory  The parameter resolver factory used to resolve parameters of annotated handlers
     * @param snapshotTriggerDefinition The definition describing when to trigger a snapshot
     * @param repositoryProvider        Provides repositories for specific aggregate types
     * @see LockingRepository#LockingRepository(Class)
     */
    public EventSourcingRepository(AggregateFactory<T> aggregateFactory, EventStore eventStore,
                                   ParameterResolverFactory parameterResolverFactory,
                                   SnapshotTriggerDefinition snapshotTriggerDefinition,
                                   RepositoryProvider repositoryProvider) {
        super(aggregateFactory.getAggregateType(), parameterResolverFactory);
        Assert.notNull(eventStore, () -> "eventStore may not be null");
        this.snapshotTriggerDefinition = snapshotTriggerDefinition;
        this.eventStore = eventStore;
        this.aggregateFactory = aggregateFactory;
        this.repositoryProvider = repositoryProvider;
    }

    /**
     * Initialize a repository with the given locking strategy.
     *
     * @param aggregateFactory          The factory for new aggregate instances
     * @param eventStore                The event store that holds the event streams for this repository
     * @param lockFactory               the locking strategy to apply to this repository
     * @param snapshotTriggerDefinition The definition describing when to trigger a snapshot
     */
    public EventSourcingRepository(AggregateFactory<T> aggregateFactory, EventStore eventStore, LockFactory lockFactory,
                                   SnapshotTriggerDefinition snapshotTriggerDefinition) {
        this(aggregateFactory, eventStore, lockFactory, snapshotTriggerDefinition, null);
    }

    /**
     * Initialize a repository with the given locking strategy.
     *
     * @param aggregateFactory          The factory for new aggregate instances
     * @param eventStore                The event store that holds the event streams for this repository
     * @param lockFactory               the locking strategy to apply to this repository
     * @param snapshotTriggerDefinition The definition describing when to trigger a snapshot
     * @param repositoryProvider        Provides repositories for specific aggregate types
     */
    public EventSourcingRepository(AggregateFactory<T> aggregateFactory, EventStore eventStore, LockFactory lockFactory,
                                   SnapshotTriggerDefinition snapshotTriggerDefinition,
                                   RepositoryProvider repositoryProvider) {
        super(aggregateFactory.getAggregateType(), lockFactory);
        Assert.notNull(eventStore, () -> "eventStore may not be null");
        this.eventStore = eventStore;
        this.aggregateFactory = aggregateFactory;
        this.snapshotTriggerDefinition = snapshotTriggerDefinition;
        this.repositoryProvider = repositoryProvider;
    }

    /**
     * Initialize a repository with the given locking strategy and parameter resolver factory.
     *
     * @param aggregateFactory          The factory for new aggregate instances
     * @param eventStore                The event store that holds the event streams for this repository
     * @param lockFactory               The locking strategy to apply to this repository
     * @param parameterResolverFactory  The parameter resolver factory used to resolve parameters of annotated handlers
     * @param snapshotTriggerDefinition The definition describing when to trigger a snapshot
     */
    public EventSourcingRepository(AggregateFactory<T> aggregateFactory, EventStore eventStore, LockFactory lockFactory,
                                   ParameterResolverFactory parameterResolverFactory,
                                   SnapshotTriggerDefinition snapshotTriggerDefinition) {
        this(aggregateFactory, eventStore, lockFactory, parameterResolverFactory, snapshotTriggerDefinition, null);
    }

    /**
     * Initialize a repository with the given locking strategy and parameter resolver factory.
     *
     * @param aggregateFactory          The factory for new aggregate instances
     * @param eventStore                The event store that holds the event streams for this repository
     * @param lockFactory               The locking strategy to apply to this repository
     * @param parameterResolverFactory  The parameter resolver factory used to resolve parameters of annotated handlers
     * @param snapshotTriggerDefinition The definition describing when to trigger a snapshot
     * @param repositoryProvider        Provides repositories for specific aggregate types
     */
    public EventSourcingRepository(AggregateFactory<T> aggregateFactory, EventStore eventStore, LockFactory lockFactory,
                                   ParameterResolverFactory parameterResolverFactory,
                                   SnapshotTriggerDefinition snapshotTriggerDefinition,
                                   RepositoryProvider repositoryProvider) {
        super(aggregateFactory.getAggregateType(), lockFactory, parameterResolverFactory);
        Assert.notNull(eventStore, () -> "eventStore may not be null");
        this.eventStore = eventStore;
        this.aggregateFactory = aggregateFactory;
        this.snapshotTriggerDefinition = snapshotTriggerDefinition;
        this.repositoryProvider = repositoryProvider;
    }

    /**
     * Perform the actual loading of an aggregate. The necessary locks have been obtained.
     *
     * @param aggregateIdentifier the identifier of the aggregate to load
     * @param expectedVersion     The expected version of the loaded aggregate
     * @return the fully initialized aggregate
     * @throws AggregateDeletedException  in case an aggregate existed in the past, but has been deleted
     * @throws AggregateNotFoundException when an aggregate with the given identifier does not exist
     */
    @Override
    protected EventSourcedAggregate<T> doLoadWithLock(String aggregateIdentifier, Long expectedVersion) {
        DomainEventStream eventStream = readEvents(aggregateIdentifier);
        SnapshotTrigger trigger = snapshotTriggerDefinition.prepareTrigger(aggregateFactory.getAggregateType());
        if (!eventStream.hasNext()) {
            throw new AggregateNotFoundException(aggregateIdentifier, "The aggregate was not found in the event store");
        }
        EventSourcedAggregate<T> aggregate = EventSourcedAggregate
                .initialize(aggregateFactory.createAggregateRoot(aggregateIdentifier, eventStream.peek()),
                            aggregateModel(), eventStore, repositoryProvider, trigger);
        aggregate.initializeState(eventStream);
        if (aggregate.isDeleted()) {
            throw new AggregateDeletedException(aggregateIdentifier);
        }
        return aggregate;
    }

    /**
<<<<<<< HEAD
     * Reads the events for the given aggregateIdentifier from the eventStore. This method can be overridden
     * to perform filtering on for example aggregate type.
=======
     * Reads the events for the given aggregateIdentifier from the eventStore. this method may be overridden to
     * add pre or postprocessing to the loading of an event stream
>>>>>>> 968563f1
     *
     * @param aggregateIdentifier the identifier of the aggregate to load
     * @return the domain event stream for the given aggregateIdentifier
     */
    protected DomainEventStream readEvents(String aggregateIdentifier) {
    	return eventStore.readEvents(aggregateIdentifier);
    }
    
    @Override
    protected void validateOnLoad(Aggregate<T> aggregate, Long expectedVersion) {
        if (expectedVersion != null && expectedVersion < aggregate.version()) {
            DefaultConflictResolver conflictResolver =
                    new DefaultConflictResolver(eventStore, aggregate.identifierAsString(), expectedVersion,
                                                aggregate.version());
            ConflictResolution.initialize(conflictResolver);
            CurrentUnitOfWork.get().onPrepareCommit(uow -> conflictResolver.ensureConflictsResolved());
        } else {
            super.validateOnLoad(aggregate, expectedVersion);
        }
    }

    @Override
    protected void reportIllegalState(LockAwareAggregate<T, EventSourcedAggregate<T>> aggregate) {
        // event sourcing repositories are able to reconstruct the current state
    }

    @Override
    protected EventSourcedAggregate<T> doCreateNewForLock(Callable<T> factoryMethod) throws Exception {
        return EventSourcedAggregate.initialize(factoryMethod, aggregateModel(), eventStore, repositoryProvider,
                                                snapshotTriggerDefinition.prepareTrigger(getAggregateType()));
    }

    @Override
    protected void doSaveWithLock(EventSourcedAggregate<T> aggregate) {
    }

    @Override
    protected void doDeleteWithLock(EventSourcedAggregate<T> aggregate) {
    }

    /**
     * Returns the factory used by this repository.
     *
     * @return the factory used by this repository
     */
    public AggregateFactory<T> getAggregateFactory() {
        return aggregateFactory;
    }
}<|MERGE_RESOLUTION|>--- conflicted
+++ resolved
@@ -375,13 +375,8 @@
     }
 
     /**
-<<<<<<< HEAD
-     * Reads the events for the given aggregateIdentifier from the eventStore. This method can be overridden
-     * to perform filtering on for example aggregate type.
-=======
      * Reads the events for the given aggregateIdentifier from the eventStore. this method may be overridden to
      * add pre or postprocessing to the loading of an event stream
->>>>>>> 968563f1
      *
      * @param aggregateIdentifier the identifier of the aggregate to load
      * @return the domain event stream for the given aggregateIdentifier
