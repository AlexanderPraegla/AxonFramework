/*
 * Copyright (c) 2010-2017. Axon Framework
 *
 * Licensed under the Apache License, Version 2.0 (the "License");
 * you may not use this file except in compliance with the License.
 * You may obtain a copy of the License at
 *
 *     http://www.apache.org/licenses/LICENSE-2.0
 *
 * Unless required by applicable law or agreed to in writing, software
 * distributed under the License is distributed on an "AS IS" BASIS,
 * WITHOUT WARRANTIES OR CONDITIONS OF ANY KIND, either express or implied.
 * See the License for the specific language governing permissions and
 * limitations under the License.
 */

package org.axonframework.commandhandling;

import org.axonframework.common.Registration;
import org.axonframework.messaging.InterceptorChain;
import org.axonframework.messaging.MessageHandler;
import org.axonframework.messaging.MessageHandlerInterceptor;
import org.axonframework.messaging.unitofwork.CurrentUnitOfWork;
import org.axonframework.messaging.unitofwork.RollbackConfigurationType;
import org.axonframework.messaging.unitofwork.UnitOfWork;
import org.axonframework.monitoring.MessageMonitor;
import org.junit.*;
import org.mockito.*;

import java.util.concurrent.CountDownLatch;
import java.util.concurrent.TimeUnit;
import java.util.concurrent.atomic.AtomicReference;

import static org.junit.Assert.*;
import static org.mockito.Mockito.*;

/**
 * @author Allard Buijze
 */
public class SimpleCommandBusTest {

    private SimpleCommandBus testSubject;

    @Before
    public void setUp() {
        this.testSubject = SimpleCommandBus.builder().build();
    }

    @After
    public void tearDown() {
        while (CurrentUnitOfWork.isStarted()) {
            CurrentUnitOfWork.get().rollback();
        }
    }

    @Test
    public void testDispatchCommand_HandlerSubscribed() {
        testSubject.subscribe(String.class.getName(), new MyStringCommandHandler());
        testSubject.dispatch(GenericCommandMessage.asCommandMessage("Say hi!"),
                             new CommandCallback<String, String>() {
                                 @Override
                                 public void onSuccess(CommandMessage<? extends String> command,
                                                       CommandResultMessage<? extends String> commandResultMessage) {
                                     assertEquals("Say hi!", commandResultMessage.getPayload());
                                 }

                                 @Override
                                 public void onFailure(CommandMessage<? extends String> commandMessage,
                                                       Throwable cause) {
                                     cause.printStackTrace();
                                     fail("Did not expect exception");
                                 }
                             });
    }

    @Test
    @SuppressWarnings("unchecked")
    public void testDispatchCommand_ImplicitUnitOfWorkIsCommittedOnReturnValue() {
        final AtomicReference<UnitOfWork<?>> unitOfWork = new AtomicReference<>();
        testSubject.subscribe(String.class.getName(), command -> {
            unitOfWork.set(CurrentUnitOfWork.get());
            assertTrue(CurrentUnitOfWork.isStarted());
            assertNotNull(CurrentUnitOfWork.get());
            return command;
        });
        testSubject.dispatch(GenericCommandMessage.asCommandMessage("Say hi!"),
                             new CommandCallback<String, String>() {
                                 @Override
                                 public void onSuccess(CommandMessage<? extends String> commandMessage,
                                                       CommandResultMessage<? extends String> commandResultMessage) {
                                     assertEquals("Say hi!", commandResultMessage.getPayload());
                                 }

                                 @Override
                                 public void onFailure(CommandMessage<? extends String> commandMessage,
                                                       Throwable cause) {
                                     fail("Did not expect exception");
                                 }
                             });
        assertFalse(CurrentUnitOfWork.isStarted());
        assertFalse(unitOfWork.get().isRolledBack());
        assertFalse(unitOfWork.get().isActive());
    }

    @Test
    public void testDispatchCommand_ImplicitUnitOfWorkIsRolledBackOnException() {
        final AtomicReference<UnitOfWork<?>> unitOfWork = new AtomicReference<>();
        testSubject.subscribe(String.class.getName(), command -> {
            unitOfWork.set(CurrentUnitOfWork.get());
            assertTrue(CurrentUnitOfWork.isStarted());
            assertNotNull(CurrentUnitOfWork.get());
            throw new RuntimeException();
        });
        testSubject.dispatch(GenericCommandMessage.asCommandMessage("Say hi!"), new CommandCallback<Object, Object>() {
            @Override
            public void onSuccess(CommandMessage<?> commandMessage, CommandResultMessage<?> commandResultMessage) {
                fail("Expected exception");
            }

            @Override
            public void onFailure(CommandMessage<?> commandMessage, Throwable cause) {
                assertEquals(RuntimeException.class, cause.getClass());
            }
        });
        assertFalse(CurrentUnitOfWork.isStarted());
        assertTrue(unitOfWork.get().isRolledBack());
    }

    @Test
    @SuppressWarnings("unchecked")
    public void testDispatchCommand_UnitOfWorkIsCommittedOnCheckedException() {
        final AtomicReference<UnitOfWork<?>> unitOfWork = new AtomicReference<>();
        testSubject.subscribe(String.class.getName(), command -> {
            unitOfWork.set(CurrentUnitOfWork.get());
            throw new Exception();
        });
        testSubject.setRollbackConfiguration(RollbackConfigurationType.UNCHECKED_EXCEPTIONS);

        testSubject.dispatch(GenericCommandMessage.asCommandMessage("Say hi!"), new CommandCallback<Object, Object>() {
            @Override
            public void onSuccess(CommandMessage<?> commandMessage, CommandResultMessage<?> commandResultMessage) {
                fail("Expected exception");
            }

            @Override
            public void onFailure(CommandMessage<?> commandMessage, Throwable cause) {
                assertEquals(cause.getClass(), Exception.class);
            }
        });
        assertTrue(!unitOfWork.get().isActive());
        assertTrue(!unitOfWork.get().isRolledBack());
    }


    @SuppressWarnings("unchecked")
    @Test(expected = NoHandlerForCommandException.class)
    public void testDispatchCommand_NoHandlerSubscribed() {
        testSubject.dispatch(GenericCommandMessage.asCommandMessage("test"), mock(CommandCallback.class));
    }

    @SuppressWarnings("unchecked")
    @Test(expected = NoHandlerForCommandException.class)
    public void testDispatchCommand_HandlerUnsubscribed() throws Exception {
        MyStringCommandHandler commandHandler = new MyStringCommandHandler();
        Registration subscription = testSubject.subscribe(String.class.getName(), commandHandler);
        subscription.close();
        testSubject.dispatch(GenericCommandMessage.asCommandMessage("Say hi!"), mock(CommandCallback.class));
    }

    @SuppressWarnings("unchecked")
    @Test
    public void testDispatchCommand_NoHandlerSubscribedCallsMonitorCallbackIgnored() throws InterruptedException {
        final CountDownLatch countDownLatch = new CountDownLatch(1);
        MessageMonitor<? super CommandMessage<?>> messageMonitor = (message) -> new MessageMonitor.MonitorCallback() {
            @Override
            public void reportSuccess() {
                fail("Expected #reportFailure");
            }

            @Override
            public void reportFailure(Throwable cause) {
                countDownLatch.countDown();
            }

            @Override
            public void reportIgnored() {
                fail("Expected #reportFailure");
            }
        };

        testSubject = SimpleCommandBus.builder().messageMonitor(messageMonitor).build();

        try {
            testSubject.dispatch(GenericCommandMessage.asCommandMessage("test"), mock(CommandCallback.class));
        } catch (NoHandlerForCommandException expected) {
            // ignore
        }

        assertTrue(countDownLatch.await(10, TimeUnit.SECONDS));
    }

    @SuppressWarnings({"unchecked"})
    @Test
    public void testInterceptorChain_CommandHandledSuccessfully() throws Exception {
        MessageHandlerInterceptor<CommandMessage<?>> mockInterceptor1 = mock(MessageHandlerInterceptor.class);
        final MessageHandlerInterceptor<CommandMessage<?>> mockInterceptor2 = mock(MessageHandlerInterceptor.class);
        final MessageHandler<CommandMessage<?>> commandHandler = mock(MessageHandler.class);
        when(mockInterceptor1.handle(isA(UnitOfWork.class), isA(InterceptorChain.class)))
                .thenAnswer(invocation -> mockInterceptor2.handle(
                        (UnitOfWork<CommandMessage<?>>) invocation.getArguments()[0],
                        (InterceptorChain) invocation.getArguments()[1]));
        when(mockInterceptor2.handle(isA(UnitOfWork.class), isA(InterceptorChain.class)))
                .thenAnswer(invocation -> commandHandler
                        .handle(((UnitOfWork<CommandMessage<?>>) invocation.getArguments()[0]).getMessage()));
        testSubject.registerHandlerInterceptor(mockInterceptor1);
        testSubject.registerHandlerInterceptor(mockInterceptor2);
        when(commandHandler.handle(isA(CommandMessage.class))).thenReturn("Hi there!");
        testSubject.subscribe(String.class.getName(), commandHandler);

        testSubject.dispatch(GenericCommandMessage.asCommandMessage("Hi there!"),
                             new CommandCallback<Object, Object>() {
                                 @Override
                                 public void onSuccess(CommandMessage<?> commandMessage,
                                                       CommandResultMessage<?> commandResultMessage) {
                                     assertEquals("Hi there!", commandResultMessage.getPayload());
                                 }

                                 @Override
                                 public void onFailure(CommandMessage<?> commandMessage, Throwable cause) {
                                     throw new RuntimeException("Unexpected exception", cause);
                                 }
                             });

        InOrder inOrder = inOrder(mockInterceptor1, mockInterceptor2, commandHandler);
        inOrder.verify(mockInterceptor1).handle(
                isA(UnitOfWork.class), isA(InterceptorChain.class));
        inOrder.verify(mockInterceptor2).handle(
                isA(UnitOfWork.class), isA(InterceptorChain.class));
        inOrder.verify(commandHandler).handle(isA(GenericCommandMessage.class));
    }

    @SuppressWarnings({"unchecked", "ThrowableInstanceNeverThrown"})
    @Test
    public void testInterceptorChain_CommandHandlerThrowsException() throws Exception {
        MessageHandlerInterceptor<CommandMessage<?>> mockInterceptor1 = mock(MessageHandlerInterceptor.class);
        final MessageHandlerInterceptor<CommandMessage<?>> mockInterceptor2 = mock(MessageHandlerInterceptor.class);
        final MessageHandler<CommandMessage<?>> commandHandler = mock(MessageHandler.class);
        when(mockInterceptor1.handle(isA(UnitOfWork.class), isA(InterceptorChain.class)))
                .thenAnswer(invocation -> mockInterceptor2.handle(
                        (UnitOfWork<CommandMessage<?>>) invocation.getArguments()[0],
                        (InterceptorChain) invocation.getArguments()[1]));
        when(mockInterceptor2.handle(isA(UnitOfWork.class), isA(InterceptorChain.class)))
                .thenAnswer(invocation -> commandHandler
                        .handle(((UnitOfWork<CommandMessage<?>>) invocation.getArguments()[0]).getMessage()));

        testSubject.registerHandlerInterceptor(mockInterceptor1);
        testSubject.registerHandlerInterceptor(mockInterceptor2);
        when(commandHandler.handle(isA(CommandMessage.class)))
                .thenThrow(new RuntimeException("Faking failed command handling"));
        testSubject.subscribe(String.class.getName(), commandHandler);

        testSubject.dispatch(GenericCommandMessage.asCommandMessage("Hi there!"),
                             new CommandCallback<Object, Object>() {
<<<<<<< HEAD
                                 @Override
                                 public void onSuccess(CommandMessage<?> commandMessage, Object result) {
                                     fail("Expected exception to be thrown");
                                 }
=======
            @Override
            public void onSuccess(CommandMessage<?> commandMessage, CommandResultMessage<?> commandResultMessage) {
                fail("Expected exception to be thrown");
            }
>>>>>>> 46d38675

                                 @Override
                                 public void onFailure(CommandMessage<?> commandMessage, Throwable cause) {
                                     assertEquals("Faking failed command handling", cause.getMessage());
                                 }
                             });

        InOrder inOrder = inOrder(mockInterceptor1, mockInterceptor2, commandHandler);
        inOrder.verify(mockInterceptor1).handle(
                isA(UnitOfWork.class), isA(InterceptorChain.class));
        inOrder.verify(mockInterceptor2).handle(
                isA(UnitOfWork.class), isA(InterceptorChain.class));
        inOrder.verify(commandHandler).handle(isA(GenericCommandMessage.class));
    }

    @SuppressWarnings({"ThrowableInstanceNeverThrown", "unchecked"})
    @Test
    public void testInterceptorChain_InterceptorThrowsException() throws Exception {
        MessageHandlerInterceptor<CommandMessage<?>> mockInterceptor1 =
                mock(MessageHandlerInterceptor.class, "stubName");
        final MessageHandlerInterceptor<CommandMessage<?>> mockInterceptor2 = mock(MessageHandlerInterceptor.class);
        when(mockInterceptor1.handle(isA(UnitOfWork.class), isA(InterceptorChain.class)))
                .thenAnswer(invocation -> ((InterceptorChain) invocation.getArguments()[1]).proceed());
        testSubject.registerHandlerInterceptor(mockInterceptor1);
        testSubject.registerHandlerInterceptor(mockInterceptor2);
        MessageHandler<CommandMessage<?>> commandHandler = mock(MessageHandler.class);
        when(commandHandler.handle(isA(CommandMessage.class))).thenReturn("Hi there!");
        testSubject.subscribe(String.class.getName(), commandHandler);
        RuntimeException someException = new RuntimeException("Mocking");
        doThrow(someException).when(mockInterceptor2).handle(isA(UnitOfWork.class), isA(InterceptorChain.class));
        testSubject.dispatch(GenericCommandMessage.asCommandMessage("Hi there!"),
                             new CommandCallback<Object, Object>() {
<<<<<<< HEAD
                                 @Override
                                 public void onSuccess(CommandMessage<?> commandMessage, Object result) {
                                     fail("Expected exception to be propagated");
                                 }
=======
            @Override
            public void onSuccess(CommandMessage<?> commandMessage, CommandResultMessage<?> commandResultMessage) {
                fail("Expected exception to be propagated");
            }
>>>>>>> 46d38675

                                 @Override
                                 public void onFailure(CommandMessage<?> commandMessage, Throwable cause) {
                                     assertEquals("Mocking", cause.getMessage());
                                 }
                             });
        InOrder inOrder = inOrder(mockInterceptor1, mockInterceptor2, commandHandler);
        inOrder.verify(mockInterceptor1).handle(
                isA(UnitOfWork.class), isA(InterceptorChain.class));
        inOrder.verify(mockInterceptor2).handle(
                isA(UnitOfWork.class), isA(InterceptorChain.class));
        inOrder.verify(commandHandler, never()).handle(isA(CommandMessage.class));
    }

    private static class MyStringCommandHandler implements MessageHandler<CommandMessage<?>> {

        @Override
        public Object handle(CommandMessage<?> message) {
            return message;
        }
    }
}<|MERGE_RESOLUTION|>--- conflicted
+++ resolved
@@ -261,17 +261,11 @@
 
         testSubject.dispatch(GenericCommandMessage.asCommandMessage("Hi there!"),
                              new CommandCallback<Object, Object>() {
-<<<<<<< HEAD
-                                 @Override
-                                 public void onSuccess(CommandMessage<?> commandMessage, Object result) {
+                                 @Override
+                                 public void onSuccess(CommandMessage<?> commandMessage,
+                                                       CommandResultMessage<?> commandResultMessage) {
                                      fail("Expected exception to be thrown");
                                  }
-=======
-            @Override
-            public void onSuccess(CommandMessage<?> commandMessage, CommandResultMessage<?> commandResultMessage) {
-                fail("Expected exception to be thrown");
-            }
->>>>>>> 46d38675
 
                                  @Override
                                  public void onFailure(CommandMessage<?> commandMessage, Throwable cause) {
@@ -304,17 +298,11 @@
         doThrow(someException).when(mockInterceptor2).handle(isA(UnitOfWork.class), isA(InterceptorChain.class));
         testSubject.dispatch(GenericCommandMessage.asCommandMessage("Hi there!"),
                              new CommandCallback<Object, Object>() {
-<<<<<<< HEAD
-                                 @Override
-                                 public void onSuccess(CommandMessage<?> commandMessage, Object result) {
+                                 @Override
+                                 public void onSuccess(CommandMessage<?> commandMessage,
+                                                       CommandResultMessage<?> commandResultMessage) {
                                      fail("Expected exception to be propagated");
                                  }
-=======
-            @Override
-            public void onSuccess(CommandMessage<?> commandMessage, CommandResultMessage<?> commandResultMessage) {
-                fail("Expected exception to be propagated");
-            }
->>>>>>> 46d38675
 
                                  @Override
                                  public void onFailure(CommandMessage<?> commandMessage, Throwable cause) {
