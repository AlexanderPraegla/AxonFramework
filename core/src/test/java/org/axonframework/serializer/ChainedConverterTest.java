--- conflicted
+++ resolved
@@ -49,11 +49,7 @@
     @Before
     public void setUp() throws Exception {
         mockType = new SimpleSerializedType("mock", "0");
-<<<<<<< HEAD
-        candidates = new HashSet<>();
-=======
-        candidates = new ArrayList<ContentTypeConverter<?, ?>>();
->>>>>>> 8477373f
+        candidates = new ArrayList<>();
         numberToStringConverter = mockConverter(Number.class, String.class, "hello");
         stringToByteConverter = mockConverter(String.class, byte[].class, "hello".getBytes());
         stringToReaderConverter = mockConverter(String.class, Reader.class, new StringReader("hello"));
@@ -127,7 +123,7 @@
     @Test(expected = CannotConvertBetweenTypesException.class)
     public void testInexistentRoute() throws Exception {
         target = InputStream.class;
-        source = new SimpleSerializedObject<>(new StringReader("hello"), Reader.class, mockType);
+        source = new SimpleSerializedObject<Reader>(new StringReader("hello"), Reader.class, mockType);
         testSubject = ChainedConverter.calculateChain(source.getContentType(), target, candidates);
     }
 
@@ -135,7 +131,7 @@
     @Test(expected = CannotConvertBetweenTypesException.class)
     public void testAnotherInexistentRoute() throws Exception {
         target = Number.class;
-        source = new SimpleSerializedObject<String>("hello", String.class, mockType);
+        source = new SimpleSerializedObject<>("hello", String.class, mockType);
         assertFalse(ChainedConverter.canConvert(String.class, target, candidates));
         testSubject = ChainedConverter.calculateChain(source.getContentType(), target, candidates);
     }
@@ -143,7 +139,7 @@
     @Test(expected = CannotConvertBetweenTypesException.class)
     public void testAThirdInexistentRoute() throws Exception {
         target = Documented.class;
-        source = new SimpleSerializedObject<byte[]>("hello".getBytes(), byte[].class, mockType);
+        source = new SimpleSerializedObject<>("hello".getBytes(), byte[].class, mockType);
         testSubject = ChainedConverter.calculateChain(source.getContentType(), target, candidates);
     }
 
