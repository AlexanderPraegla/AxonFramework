/*
 * Copyright (c) 2010-2018. Axon Framework
 *
 * Licensed under the Apache License, Version 2.0 (the "License");
 * you may not use this file except in compliance with the License.
 * You may obtain a copy of the License at
 *
 *    http://www.apache.org/licenses/LICENSE-2.0
 *
 * Unless required by applicable law or agreed to in writing, software
 * distributed under the License is distributed on an "AS IS" BASIS,
 * WITHOUT WARRANTIES OR CONDITIONS OF ANY KIND, either express or implied.
 * See the License for the specific language governing permissions and
 * limitations under the License.
 */

package org.axonframework.disruptor.commandhandling;

import com.lmax.disruptor.EventHandler;
import com.lmax.disruptor.LifecycleAware;
import org.axonframework.common.Assert;
import org.axonframework.common.caching.Cache;
import org.axonframework.eventsourcing.AggregateCacheEntry;
import org.axonframework.eventsourcing.AggregateFactory;
import org.axonframework.eventsourcing.EventSourcedAggregate;
import org.axonframework.eventsourcing.SnapshotTrigger;
import org.axonframework.eventsourcing.SnapshotTriggerDefinition;
import org.axonframework.eventsourcing.eventstore.DomainEventStream;
import org.axonframework.eventsourcing.eventstore.EventStore;
import org.axonframework.messaging.Message;
import org.axonframework.messaging.ScopeDescriptor;
import org.axonframework.messaging.annotation.ClasspathHandlerDefinition;
import org.axonframework.messaging.annotation.HandlerDefinition;
import org.axonframework.messaging.annotation.ParameterResolverFactory;
import org.axonframework.messaging.unitofwork.CurrentUnitOfWork;
import org.axonframework.modelling.command.Aggregate;
import org.axonframework.modelling.command.AggregateNotFoundException;
import org.axonframework.modelling.command.AggregateScopeDescriptor;
import org.axonframework.modelling.command.ConflictingAggregateVersionException;
import org.axonframework.modelling.command.Repository;
import org.axonframework.modelling.command.RepositoryProvider;
import org.axonframework.modelling.command.inspection.AggregateModel;
import org.axonframework.modelling.command.inspection.AnnotatedAggregateMetaModelFactory;
import org.slf4j.Logger;
import org.slf4j.LoggerFactory;

import java.util.Map;
import java.util.Objects;
import java.util.concurrent.Callable;
import java.util.concurrent.ConcurrentHashMap;

import static org.axonframework.commandhandling.GenericCommandResultMessage.asCommandResultMessage;

/**
 * Component of the DisruptorCommandBus that invokes the command handler. The execution is done within a Unit Of Work.
 * If an aggregate has been pre-loaded, it is set to the ThreadLocal.
 *
 * @author Allard Buijze
 * @since 2.0
 */
public class CommandHandlerInvoker implements EventHandler<CommandHandlingEntry>, LifecycleAware {

    private static final Logger logger = LoggerFactory.getLogger(CommandHandlerInvoker.class);
    private static final ThreadLocal<CommandHandlerInvoker> CURRENT_INVOKER = new ThreadLocal<>();

    private final Map<Class<?>, DisruptorRepository> repositories = new ConcurrentHashMap<>();
    private final Cache cache;
    private final int segmentId;

    /**
     * Returns the Repository instance for Aggregate with given {@code typeIdentifier} used by the
     * CommandHandlerInvoker that is running on the current thread.
     * <p>
     * Calling this method from any other thread will return {@code null}.
     *
     * @param type The type of aggregate
     * @param <T>  The type of aggregate
     * @return the repository instance for aggregate of given type
     */
    @SuppressWarnings("unchecked")
    public static <T> DisruptorRepository<T> getRepository(Class<?> type) {
        final CommandHandlerInvoker invoker = CURRENT_INVOKER.get();
        Assert.state(invoker != null,
                     () -> "The repositories of a DisruptorCommandBus are only available " + "in the invoker thread");
        return invoker.repositories.get(type);
    }

    /**
     * Create an aggregate invoker instance for the given {@code segment} and {@code cache}.
     *
     * @param cache     The cache temporarily storing aggregate instances
     * @param segmentId The id of the segment this invoker should handle
     */
    public CommandHandlerInvoker(Cache cache, int segmentId) {
        this.cache = cache;
        this.segmentId = segmentId;
    }

    @Override
    public void onEvent(CommandHandlingEntry entry, long sequence, boolean endOfBatch) {
        if (entry.isRecoverEntry()) {
            removeEntry(entry.getAggregateIdentifier());
        } else if (entry.getInvokerId() == segmentId) {
            entry.start();
            try {
                Object result = entry.getInvocationInterceptorChain().proceed();
                entry.setResult(asCommandResultMessage(result));
            } catch (Exception throwable) {
                entry.setResult(asCommandResultMessage(throwable));
            } finally {
                entry.pause();
            }
        }
    }

    /**
     * Create a repository instance for an aggregate created by the given {@code aggregateFactory}. The returning
     * repository must be safe to use by this invoker instance.
     *
     * @param <T>                       The type of aggregate created by the factory
     * @param eventStore                The events store to load and publish events
     * @param aggregateFactory          The factory creating aggregate instances
     * @param snapshotTriggerDefinition The trigger definition for snapshots
     * @param parameterResolverFactory  The factory used to resolve parameters on command handler methods
     * @return A Repository instance for the given aggregate
     */
    @SuppressWarnings("unchecked")
    public <T> Repository<T> createRepository(EventStore eventStore,
                                              AggregateFactory<T> aggregateFactory,
                                              SnapshotTriggerDefinition snapshotTriggerDefinition,
                                              ParameterResolverFactory parameterResolverFactory) {
        return createRepository(eventStore,
                                null,
                                aggregateFactory,
                                snapshotTriggerDefinition,
                                parameterResolverFactory,
                                ClasspathHandlerDefinition.forClass(aggregateFactory.getAggregateType()));
    }

    /**
     * Create a repository instance for an aggregate created by the given {@code aggregateFactory}. The returning
     * repository must be safe to use by this invoker instance.
     *
     * @param <T>                       The type of aggregate created by the factory
     * @param eventStore                The events store to load and publish events
     * @param repositoryProvider        Provides repositories for specified aggregate types
     * @param aggregateFactory          The factory creating aggregate instances
     * @param snapshotTriggerDefinition The trigger definition for snapshots
     * @param parameterResolverFactory  The factory used to resolve parameters on command handler methods
     * @param handlerDefinition         The handler definition used to create concrete handlers
     * @return A Repository instance for the given aggregate
     */
    @SuppressWarnings("unchecked")
    public <T> Repository<T> createRepository(EventStore eventStore,
                                              RepositoryProvider repositoryProvider,
                                              AggregateFactory<T> aggregateFactory,
                                              SnapshotTriggerDefinition snapshotTriggerDefinition,
                                              ParameterResolverFactory parameterResolverFactory,
                                              HandlerDefinition handlerDefinition) {
        return repositories.computeIfAbsent(
                aggregateFactory.getAggregateType(),
                k -> new DisruptorRepository<>(
                        aggregateFactory,
                        cache,
                        eventStore,
                        parameterResolverFactory,
                        handlerDefinition,
                        snapshotTriggerDefinition,
                        repositoryProvider
                ));
    }

    private void removeEntry(String aggregateIdentifier) {
        for (DisruptorRepository repository : repositories.values()) {
            repository.removeFromCache(aggregateIdentifier);
        }
        cache.remove(aggregateIdentifier);
    }

    @Override
    public void onStart() {
        CURRENT_INVOKER.set(this);
    }

    @Override
    public void onShutdown() {
        CURRENT_INVOKER.remove();
    }

    /**
     * Repository implementation that is safe to use by a single CommandHandlerInvoker instance.
     *
     * @param <T> The type of aggregate stored in this repository
     */
    static final class DisruptorRepository<T> implements Repository<T> {

        private final EventStore eventStore;
        private final RepositoryProvider repositoryProvider;
        private final SnapshotTriggerDefinition snapshotTriggerDefinition;
        private final AggregateFactory<T> aggregateFactory;
        private final FirstLevelCache<T> firstLevelCache = new FirstLevelCache<>();
        private final Cache cache;
        private final AggregateModel<T> model;

        private DisruptorRepository(AggregateFactory<T> aggregateFactory,
                                    Cache cache,
                                    EventStore eventStore,
                                    ParameterResolverFactory parameterResolverFactory,
                                    SnapshotTriggerDefinition snapshotTriggerDefinition,
                                    RepositoryProvider repositoryProvider) {
            this.aggregateFactory = aggregateFactory;
            this.cache = cache;
            this.eventStore = eventStore;
            this.snapshotTriggerDefinition = snapshotTriggerDefinition;
            this.model = AnnotatedAggregateMetaModelFactory.inspectAggregate(aggregateFactory.getAggregateType(),
                                                                             parameterResolverFactory);
            this.repositoryProvider = repositoryProvider;
        }

        private DisruptorRepository(AggregateFactory<T> aggregateFactory, Cache cache, EventStore eventStore,
                                    ParameterResolverFactory parameterResolverFactory,
                                    HandlerDefinition handlerDefinition,
                                    SnapshotTriggerDefinition snapshotTriggerDefinition,
                                    RepositoryProvider repositoryProvider) {
            this.aggregateFactory = aggregateFactory;
            this.cache = cache;
            this.eventStore = eventStore;
            this.snapshotTriggerDefinition = snapshotTriggerDefinition;
            this.model = AnnotatedAggregateMetaModelFactory.inspectAggregate(aggregateFactory.getAggregateType(),
                                                                             parameterResolverFactory,
                                                                             handlerDefinition);
            this.repositoryProvider = repositoryProvider;
        }

        @Override
        public Aggregate<T> load(String aggregateIdentifier, Long expectedVersion) {
            ((CommandHandlingEntry) CurrentUnitOfWork.get()).registerAggregateIdentifier(aggregateIdentifier);
            Aggregate<T> aggregate = load(aggregateIdentifier);
            if (expectedVersion != null && aggregate.version() > expectedVersion) {
                throw new ConflictingAggregateVersionException(aggregateIdentifier, expectedVersion,
                                                               aggregate.version());
            }
            return aggregate;
        }

        @SuppressWarnings("unchecked")
        @Override
        public Aggregate<T> load(String aggregateIdentifier) {
            ((CommandHandlingEntry) CurrentUnitOfWork.get()).registerAggregateIdentifier(aggregateIdentifier);
            EventSourcedAggregate<T> aggregateRoot = firstLevelCache.get(aggregateIdentifier);
            if (aggregateRoot == null) {
                Object cachedItem = cache.get(aggregateIdentifier);
                if (AggregateCacheEntry.class.isInstance(cachedItem)) {
                    EventSourcedAggregate<T> cachedAggregate = ((AggregateCacheEntry<T>) cachedItem).recreateAggregate(
                            model, eventStore, repositoryProvider, snapshotTriggerDefinition
                    );

                    aggregateRoot = cachedAggregate.invoke(r -> {
                        if (aggregateFactory.getAggregateType().isInstance(r)) {
                            return cachedAggregate;
                        } else {
                            return null;
                        }
                    });
                }
            }
            if (aggregateRoot == null) {
                logger.debug("Aggregate {} not in first level cache, loading fresh one from Event Store",
                             aggregateIdentifier);
                DomainEventStream eventStream = eventStore.readEvents(aggregateIdentifier);
                SnapshotTrigger trigger = snapshotTriggerDefinition.prepareTrigger(aggregateFactory.getAggregateType());
                if (!eventStream.hasNext()) {
                    throw new AggregateNotFoundException(aggregateIdentifier,
                                                         "The aggregate was not found in the event store");
                }
                aggregateRoot = EventSourcedAggregate.initialize(aggregateFactory.createAggregateRoot(
                        aggregateIdentifier, eventStream.peek()), model, eventStore, repositoryProvider, trigger
                );

                aggregateRoot.initializeState(eventStream);
                firstLevelCache.put(aggregateRoot.identifierAsString(), aggregateRoot);
                cache.put(aggregateIdentifier, new AggregateCacheEntry<>(aggregateRoot));
            }
            return aggregateRoot;
        }

        @Override
        public Aggregate<T> newInstance(Callable<T> factoryMethod) throws Exception {
            SnapshotTrigger trigger = snapshotTriggerDefinition.prepareTrigger(aggregateFactory.getAggregateType());
            EventSourcedAggregate<T> aggregate = EventSourcedAggregate.initialize(factoryMethod,
                                                                                  model,
                                                                                  eventStore,
                                                                                  repositoryProvider,
                                                                                  trigger);

            //in case of loadOrCreate,
            // identifier is null, therefore this special case is handled in loadOrCreate method
            if (aggregate.identifierAsString() != null) {
                firstLevelCache.put(aggregate.identifierAsString(), aggregate);
                cache.put(aggregate.identifierAsString(), new AggregateCacheEntry<>(aggregate));
            }

            return aggregate;
        }

        @Override
        public Aggregate<T> loadOrCreate(String aggregateIdentifier, Callable<T> factoryMethod) throws Exception {
            try {
                return load(aggregateIdentifier);
            } catch (AggregateNotFoundException ex) {
<<<<<<< HEAD
                return newInstance(factoryMethod);
=======
                Aggregate<T> newInstance = newInstance(factoryMethod);
                firstLevelCache.put(aggregateIdentifier, (EventSourcedAggregate<T>) newInstance);
                cache.put(aggregateIdentifier, new AggregateCacheEntry<>((EventSourcedAggregate<T>) newInstance));
                
                return newInstance;
>>>>>>> ee0b6582
            } catch (Exception e) {
                logger.debug("Exception occurred while trying to load/create an aggregate. ", e);
                throw e;
            }
        }

        private void removeFromCache(String aggregateIdentifier) {
            EventSourcedAggregate<T> removed = firstLevelCache.remove(aggregateIdentifier);
            if (removed != null) {
                logger.debug("Aggregate {} removed from first level cache for recovery purposes.",
                    aggregateIdentifier);
            }
        }

        @Override
        public void send(Message<?> message, ScopeDescriptor scopeDescription) throws Exception {
            if (canResolve(scopeDescription)) {
                String aggregateIdentifier = ((AggregateScopeDescriptor) scopeDescription).getIdentifier().toString();
                load(aggregateIdentifier).handle(message);
            }
        }

        @Override
        public boolean canResolve(ScopeDescriptor scopeDescription) {
            return scopeDescription instanceof AggregateScopeDescriptor
                    && Objects.equals(model.type(), ((AggregateScopeDescriptor) scopeDescription).getType());
        }
    }
}<|MERGE_RESOLUTION|>--- conflicted
+++ resolved
@@ -308,15 +308,11 @@
             try {
                 return load(aggregateIdentifier);
             } catch (AggregateNotFoundException ex) {
-<<<<<<< HEAD
-                return newInstance(factoryMethod);
-=======
                 Aggregate<T> newInstance = newInstance(factoryMethod);
                 firstLevelCache.put(aggregateIdentifier, (EventSourcedAggregate<T>) newInstance);
                 cache.put(aggregateIdentifier, new AggregateCacheEntry<>((EventSourcedAggregate<T>) newInstance));
                 
                 return newInstance;
->>>>>>> ee0b6582
             } catch (Exception e) {
                 logger.debug("Exception occurred while trying to load/create an aggregate. ", e);
                 throw e;
