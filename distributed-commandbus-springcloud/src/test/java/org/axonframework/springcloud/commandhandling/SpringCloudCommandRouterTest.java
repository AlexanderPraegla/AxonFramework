/*
 * Copyright (c) 2010-2018. Axon Framework
 * Licensed under the Apache License, Version 2.0 (the "License");
 * you may not use this file except in compliance with the License.
 * You may obtain a copy of the License at
 *
 *     http://www.apache.org/licenses/LICENSE-2.0
 *
 * Unless required by applicable law or agreed to in writing, software
 * distributed under the License is distributed on an "AS IS" BASIS,
 * WITHOUT WARRANTIES OR CONDITIONS OF ANY KIND, either express or implied.
 * See the License for the specific language governing permissions and
 * limitations under the License.
 */

package org.axonframework.springcloud.commandhandling;

import com.google.common.collect.ImmutableList;
import org.axonframework.commandhandling.CommandMessage;
import org.axonframework.commandhandling.GenericCommandMessage;
import org.axonframework.commandhandling.distributed.ConsistentHash;
import org.axonframework.commandhandling.distributed.ConsistentHashChangeListener;
import org.axonframework.commandhandling.distributed.Member;
import org.axonframework.commandhandling.distributed.RoutingStrategy;
import org.axonframework.commandhandling.distributed.SimpleMember;
import org.axonframework.commandhandling.distributed.commandfilter.CommandNameFilter;
import org.axonframework.serialization.xml.XStreamSerializer;
import org.junit.Before;
import org.junit.Test;
import org.junit.runner.RunWith;
import org.mockito.Mock;
import org.mockito.junit.MockitoJUnitRunner;
import org.springframework.cloud.client.ServiceInstance;
import org.springframework.cloud.client.discovery.DiscoveryClient;
import org.springframework.cloud.client.discovery.event.HeartbeatEvent;
import org.springframework.cloud.client.discovery.event.InstanceRegisteredEvent;
import org.springframework.cloud.client.serviceregistry.Registration;

import java.lang.reflect.Field;
import java.net.URI;
import java.util.Collections;
import java.util.HashMap;
import java.util.List;
import java.util.Optional;
import java.util.Set;
import java.util.concurrent.atomic.AtomicReference;
import java.util.function.Predicate;
import java.util.stream.IntStream;

import static java.util.Collections.singletonList;
import static java.util.stream.Collectors.toList;
import static org.axonframework.common.ReflectionUtils.getFieldValue;
import static org.axonframework.common.ReflectionUtils.setFieldValue;
import static org.junit.Assert.assertEquals;
import static org.junit.Assert.assertFalse;
import static org.junit.Assert.assertTrue;
import static org.mockito.Mockito.any;
import static org.mockito.Mockito.argThat;
import static org.mockito.Mockito.mock;
import static org.mockito.Mockito.times;
import static org.mockito.Mockito.verify;
import static org.mockito.Mockito.when;

@RunWith(MockitoJUnitRunner.class)
public class SpringCloudCommandRouterTest {

<<<<<<< HEAD
    private static final String LOAD_FACTOR_KEY = "loadFactor";
    private static final String SERIALIZED_COMMAND_FILTER_KEY = "serializedCommandFilter";
    private static final String SERIALIZED_COMMAND_FILTER_CLASS_NAME_KEY = "serializedCommandFilterClassName";

    private static final int LOAD_FACTOR = 1;
    private static final CommandMessage<Object> TEST_COMMAND = GenericCommandMessage.asCommandMessage("testCommand");
    private static final String ROUTING_KEY = "routingKey";
    private static final String SERVICE_INSTANCE_ID = "SERVICEID";
    private static final URI SERVICE_INSTANCE_URI = URI.create("endpoint");
    private static final Predicate<? super CommandMessage<?>> COMMAND_NAME_FILTER = c -> true;
    private static final boolean LOCAL_MEMBER = true;
    private static final boolean REMOTE_MEMBER = false;
    private static final boolean REGISTERED = true;
    private static final boolean NOT_REGISTERED = false;

    private SpringCloudCommandRouter testSubject;

    @Mock
    private DiscoveryClient discoveryClient;
    @Mock
    private Registration localServiceInstance;
    @Mock
    private RoutingStrategy routingStrategy;
    private Field atomicConsistentHashField;
    private Field blackListedServiceInstancesField;

    private String serializedCommandFilterData;
    private String serializedCommandFilterClassName;
    private HashMap<String, String> serviceInstanceMetadata;
    @Mock
    private ConsistentHashChangeListener consistentHashChangeListener;

    @Before
    public void setUp() throws Exception {
        serializedCommandFilterData = new XStreamSerializer().serialize(COMMAND_NAME_FILTER, String.class).getData();
        serializedCommandFilterClassName = COMMAND_NAME_FILTER.getClass().getName();

        String atomicConsistentHashFieldName = "atomicConsistentHash";
        atomicConsistentHashField = SpringCloudCommandRouter.class.getDeclaredField(atomicConsistentHashFieldName);

        String blackListedServiceInstancesFieldName = "blackListedServiceInstances";
        blackListedServiceInstancesField = SpringCloudCommandRouter.class.getDeclaredField(
                blackListedServiceInstancesFieldName);

        serviceInstanceMetadata = new HashMap<>();
        when(localServiceInstance.getServiceId()).thenReturn(SERVICE_INSTANCE_ID);
        when(localServiceInstance.getUri()).thenReturn(SERVICE_INSTANCE_URI);
        when(localServiceInstance.getMetadata()).thenReturn(serviceInstanceMetadata);

        when(discoveryClient.getServices()).thenReturn(Collections.singletonList(SERVICE_INSTANCE_ID));
        when(discoveryClient.getInstances(SERVICE_INSTANCE_ID))
                .thenReturn(Collections.singletonList(localServiceInstance));

        when(routingStrategy.getRoutingKey(any())).thenReturn(ROUTING_KEY);

        testSubject = new SpringCloudCommandRouter(discoveryClient,
                                                   localServiceInstance,
                                                   routingStrategy,
                                                   s -> true,
                                                   consistentHashChangeListener);
    }

    @Test
    public void testFindDestinationReturnsEmptyOptionalMemberForCommandMessage() {
        Optional<Member> result = testSubject.findDestination(TEST_COMMAND);

        assertFalse(result.isPresent());
        verify(routingStrategy).getRoutingKey(TEST_COMMAND);
    }

    @Test
    public void testFindDestinationReturnsMemberForCommandMessage() {
        SimpleMember<URI> testMember = new SimpleMember<>(
                SERVICE_INSTANCE_ID + "[" + SERVICE_INSTANCE_URI + "]", SERVICE_INSTANCE_URI, false, null
        );
        AtomicReference<ConsistentHash> testAtomicConsistentHash =
                new AtomicReference<>(new ConsistentHash().with(testMember, LOAD_FACTOR, commandMessage -> true));
        setFieldValue(atomicConsistentHashField, testSubject, testAtomicConsistentHash);

        Optional<Member> resultOptional = testSubject.findDestination(TEST_COMMAND);

        assertTrue(resultOptional.isPresent());
        Member resultMember = resultOptional.orElseThrow(IllegalStateException::new);

        assertMember(REMOTE_MEMBER, resultMember, NOT_REGISTERED);

        verify(routingStrategy).getRoutingKey(TEST_COMMAND);
    }

    @Test
    public void testUpdateMembershipUpdatesLocalServiceInstance() {
        Predicate<? super CommandMessage<?>> commandNameFilter = new CommandNameFilter(String.class.getName());
        String commandFilterData = new XStreamSerializer().serialize(commandNameFilter, String.class).getData();
        testSubject.updateMembership(LOAD_FACTOR, commandNameFilter);

        assertEquals(Integer.toString(LOAD_FACTOR), serviceInstanceMetadata.get(LOAD_FACTOR_KEY));
        assertEquals(commandFilterData, serviceInstanceMetadata.get(SERIALIZED_COMMAND_FILTER_KEY));
        assertEquals(CommandNameFilter.class.getName(),
                     serviceInstanceMetadata.get(SERIALIZED_COMMAND_FILTER_CLASS_NAME_KEY));

        verify(consistentHashChangeListener).onConsistentHashChanged(argThat(item -> item.getMembers()
                                                                                         .stream()
                                                                                         .map(Member::name)
                                                                                         .anyMatch(memberName -> memberName.contains(SERVICE_INSTANCE_ID))));
    }

    @Test
    public void testUpdateMemberShipUpdatesConsistentHash() {
        testSubject.updateMembership(LOAD_FACTOR, COMMAND_NAME_FILTER);

        AtomicReference<ConsistentHash> resultAtomicConsistentHash =
                getFieldValue(atomicConsistentHashField, testSubject);

        Set<Member> resultMemberSet = resultAtomicConsistentHash.get().getMembers();
        assertFalse(resultMemberSet.isEmpty());

        assertMember(LOCAL_MEMBER, resultMemberSet.iterator().next(), NOT_REGISTERED);
    }

    @Test
    public void testResetLocalMemberUpdatesConsistentHashByReplacingLocalMember() {
        serviceInstanceMetadata.put(LOAD_FACTOR_KEY, Integer.toString(LOAD_FACTOR));
        serviceInstanceMetadata.put(SERIALIZED_COMMAND_FILTER_KEY, serializedCommandFilterData);
        serviceInstanceMetadata.put(SERIALIZED_COMMAND_FILTER_CLASS_NAME_KEY, serializedCommandFilterClassName);

        testSubject.updateMembership(LOAD_FACTOR, COMMAND_NAME_FILTER);

        AtomicReference<ConsistentHash> resultAtomicConsistentHash =
                getFieldValue(atomicConsistentHashField, testSubject);
        Set<Member> resultMemberSet = resultAtomicConsistentHash.get().getMembers();

        assertFalse(resultMemberSet.isEmpty());
        assertMember(LOCAL_MEMBER, resultMemberSet.iterator().next(), NOT_REGISTERED);

        testSubject.resetLocalMembership(mock(InstanceRegisteredEvent.class));

        resultAtomicConsistentHash = getFieldValue(atomicConsistentHashField, testSubject);
        resultMemberSet = resultAtomicConsistentHash.get().getMembers();

        assertFalse(resultMemberSet.isEmpty());
        assertMember(LOCAL_MEMBER, resultMemberSet.iterator().next(), REGISTERED);

        verify(discoveryClient).getServices();
        verify(discoveryClient).getInstances(SERVICE_INSTANCE_ID);
    }

    @Test
    public void testUpdateMembershipsOnHeartbeatEventUpdatesConsistentHash() {
        // Start up command router
        testSubject.updateMembership(LOAD_FACTOR, COMMAND_NAME_FILTER);
        // Set command router has passed the start up phase
        testSubject.resetLocalMembership(mock(InstanceRegisteredEvent.class));
        serviceInstanceMetadata.put(LOAD_FACTOR_KEY, Integer.toString(LOAD_FACTOR));
        serviceInstanceMetadata.put(SERIALIZED_COMMAND_FILTER_KEY, serializedCommandFilterData);
        serviceInstanceMetadata.put(SERIALIZED_COMMAND_FILTER_CLASS_NAME_KEY, serializedCommandFilterClassName);
=======
  private static final String LOAD_FACTOR_KEY = "loadFactor";
  private static final String SERIALIZED_COMMAND_FILTER_KEY = "serializedCommandFilter";
  private static final String SERIALIZED_COMMAND_FILTER_CLASS_NAME_KEY = "serializedCommandFilterClassName";

  private static final int LOAD_FACTOR = 1;
  private static final CommandMessage<Object> TEST_COMMAND = GenericCommandMessage.asCommandMessage("testCommand");
  private static final String ROUTING_KEY = "routingKey";
  private static final String SERVICE_INSTANCE_ID = "SERVICEID";
  private static final URI SERVICE_INSTANCE_URI = URI.create("endpoint");
  private static final Predicate<? super CommandMessage<?>> COMMAND_NAME_FILTER = c -> true;
  private static final boolean LOCAL_MEMBER = true;
  private static final boolean REMOTE_MEMBER = false;
  private static final boolean REGISTERED = true;
  private static final boolean NOT_REGISTERED = false;

  private SpringCloudCommandRouter testSubject;

  @Mock
  private DiscoveryClient discoveryClient;
  @Mock
  private Registration localServiceInstance;
  @Mock
  private RoutingStrategy routingStrategy;
  private Field atomicConsistentHashField;

  private String serializedCommandFilterData;
  private String serializedCommandFilterClassName;
  private HashMap<String, String> serviceInstanceMetadata;
  @Mock
  private ConsistentHashChangeListener consistentHashChangeListener;

  @Before
  public void setUp() throws Exception {
    serializedCommandFilterData = new XStreamSerializer().serialize(COMMAND_NAME_FILTER, String.class).getData();
    serializedCommandFilterClassName = COMMAND_NAME_FILTER.getClass().getName();

    String atomicConsistentHashFieldName = "atomicConsistentHash";
    atomicConsistentHashField = SpringCloudCommandRouter.class.getDeclaredField(atomicConsistentHashFieldName);

    serviceInstanceMetadata = new HashMap<>();
    when(localServiceInstance.getServiceId()).thenReturn(SERVICE_INSTANCE_ID);
    when(localServiceInstance.getUri()).thenReturn(SERVICE_INSTANCE_URI);
    when(localServiceInstance.getMetadata()).thenReturn(serviceInstanceMetadata);

    when(discoveryClient.getServices()).thenReturn(singletonList(SERVICE_INSTANCE_ID));
    when(discoveryClient.getInstances(SERVICE_INSTANCE_ID))
        .thenReturn(singletonList(localServiceInstance));

    when(routingStrategy.getRoutingKey(any())).thenReturn(ROUTING_KEY);

    testSubject = new SpringCloudCommandRouter(discoveryClient,
        localServiceInstance,
        routingStrategy,
        s -> true,
        consistentHashChangeListener);
  }

  @Test
  public void testFindDestinationReturnsEmptyOptionalMemberForCommandMessage() {
    Optional<Member> result = testSubject.findDestination(TEST_COMMAND);

    assertFalse(result.isPresent());
    verify(routingStrategy).getRoutingKey(TEST_COMMAND);
  }

  @Test
  public void testFindDestinationReturnsMemberForCommandMessage() {
    SimpleMember<URI> testMember = new SimpleMember<>(
        SERVICE_INSTANCE_ID + "[" + SERVICE_INSTANCE_URI + "]", SERVICE_INSTANCE_URI, false, null
    );
    AtomicReference<ConsistentHash> testAtomicConsistentHash =
        new AtomicReference<>(new ConsistentHash().with(testMember, LOAD_FACTOR, commandMessage -> true));
    setFieldValue(atomicConsistentHashField, testSubject, testAtomicConsistentHash);

    Optional<Member> resultOptional = testSubject.findDestination(TEST_COMMAND);

    assertTrue(resultOptional.isPresent());
    Member resultMember = resultOptional.orElseThrow(IllegalStateException::new);

    assertMember(REMOTE_MEMBER, resultMember, NOT_REGISTERED);

    verify(routingStrategy).getRoutingKey(TEST_COMMAND);
  }

  @Test
  public void testUpdateMembershipUpdatesLocalServiceInstance() {
    Predicate<? super CommandMessage<?>> commandNameFilter = new CommandNameFilter(String.class.getName());
    String commandFilterData = new XStreamSerializer().serialize(commandNameFilter, String.class).getData();
    testSubject.updateMembership(LOAD_FACTOR, commandNameFilter);

    assertEquals(Integer.toString(LOAD_FACTOR), serviceInstanceMetadata.get(LOAD_FACTOR_KEY));
    assertEquals(commandFilterData, serviceInstanceMetadata.get(SERIALIZED_COMMAND_FILTER_KEY));
    assertEquals(CommandNameFilter.class.getName(),
        serviceInstanceMetadata.get(SERIALIZED_COMMAND_FILTER_CLASS_NAME_KEY));

    verify(consistentHashChangeListener).onConsistentHashChanged(argThat(item -> item.getMembers()
        .stream()
        .map(Member::name)
        .anyMatch(memberName -> memberName.contains(SERVICE_INSTANCE_ID))));
  }

  @Test
  public void testUpdateMemberShipUpdatesConsistentHash() {
    testSubject.updateMembership(LOAD_FACTOR, COMMAND_NAME_FILTER);

    AtomicReference<ConsistentHash> resultAtomicConsistentHash =
        getFieldValue(atomicConsistentHashField, testSubject);

    Set<Member> resultMemberSet = resultAtomicConsistentHash.get().getMembers();
    assertFalse(resultMemberSet.isEmpty());

    assertMember(LOCAL_MEMBER, resultMemberSet.iterator().next(), NOT_REGISTERED);
  }

  @Test
  public void testResetLocalMemberUpdatesConsistentHashByReplacingLocalMember() {
    serviceInstanceMetadata.put(LOAD_FACTOR_KEY, Integer.toString(LOAD_FACTOR));
    serviceInstanceMetadata.put(SERIALIZED_COMMAND_FILTER_KEY, serializedCommandFilterData);
    serviceInstanceMetadata.put(SERIALIZED_COMMAND_FILTER_CLASS_NAME_KEY, serializedCommandFilterClassName);

    testSubject.updateMembership(LOAD_FACTOR, COMMAND_NAME_FILTER);

    AtomicReference<ConsistentHash> resultAtomicConsistentHash =
        getFieldValue(atomicConsistentHashField, testSubject);
    Set<Member> resultMemberSet = resultAtomicConsistentHash.get().getMembers();

    assertFalse(resultMemberSet.isEmpty());
    assertMember(LOCAL_MEMBER, resultMemberSet.iterator().next(), NOT_REGISTERED);

    testSubject.resetLocalMembership(mock(InstanceRegisteredEvent.class));

    resultAtomicConsistentHash = getFieldValue(atomicConsistentHashField, testSubject);
    resultMemberSet = resultAtomicConsistentHash.get().getMembers();

    assertFalse(resultMemberSet.isEmpty());
    assertMember(LOCAL_MEMBER, resultMemberSet.iterator().next(), REGISTERED);

    verify(discoveryClient).getServices();
    verify(discoveryClient).getInstances(SERVICE_INSTANCE_ID);
  }

  @Test
  public void testUpdateMembershipsOnHeartbeatEventUpdatesConsistentHash() {
    // Start up command router
    testSubject.updateMembership(LOAD_FACTOR, COMMAND_NAME_FILTER);
    // Set command router has passed the start up phase
    testSubject.resetLocalMembership(mock(InstanceRegisteredEvent.class));
    serviceInstanceMetadata.put(LOAD_FACTOR_KEY, Integer.toString(LOAD_FACTOR));
    serviceInstanceMetadata.put(SERIALIZED_COMMAND_FILTER_KEY, serializedCommandFilterData);
    serviceInstanceMetadata.put(SERIALIZED_COMMAND_FILTER_CLASS_NAME_KEY, serializedCommandFilterClassName);

    testSubject.updateMemberships(mock(HeartbeatEvent.class));

    AtomicReference<ConsistentHash> resultAtomicConsistentHash =
        getFieldValue(atomicConsistentHashField, testSubject);
>>>>>>> 45ff33fe

    Set<Member> resultMemberSet = resultAtomicConsistentHash.get().getMembers();
    assertFalse(resultMemberSet.isEmpty());

    assertMember(LOCAL_MEMBER, resultMemberSet.iterator().next(), REGISTERED);

    verify(discoveryClient, times(2)).getServices();
    verify(discoveryClient, times(2)).getInstances(SERVICE_INSTANCE_ID);
  }

  @Test
  public void testUpdateMembershipsAfterHeartbeatEventDoesNotOverwriteMembers() {
    serviceInstanceMetadata.put(LOAD_FACTOR_KEY, Integer.toString(LOAD_FACTOR));
    serviceInstanceMetadata.put(SERIALIZED_COMMAND_FILTER_KEY, serializedCommandFilterData);
    serviceInstanceMetadata.put(SERIALIZED_COMMAND_FILTER_CLASS_NAME_KEY, serializedCommandFilterClassName);

    String remoteServiceId = SERVICE_INSTANCE_ID + "-1";
    ServiceInstance remoteServiceInstance = mock(ServiceInstance.class);
    when(remoteServiceInstance.getMetadata()).thenReturn(serviceInstanceMetadata);
    when(remoteServiceInstance.getUri()).thenReturn(URI.create("remote"));
    when(remoteServiceInstance.getServiceId()).thenReturn(remoteServiceId);

    when(discoveryClient.getInstances(remoteServiceId)).thenReturn(ImmutableList.of(remoteServiceInstance));
    when(discoveryClient.getServices()).thenReturn(ImmutableList.of(SERVICE_INSTANCE_ID, remoteServiceId));

    testSubject.updateMemberships(mock(HeartbeatEvent.class));
    AtomicReference<ConsistentHash> resultAtomicConsistentHash =
        getFieldValue(atomicConsistentHashField, testSubject);

    Set<Member> resultMemberSet = resultAtomicConsistentHash.get().getMembers();
    assertEquals(2, resultMemberSet.size());

    testSubject.updateMembership(LOAD_FACTOR, COMMAND_NAME_FILTER);
    AtomicReference<ConsistentHash> resultAtomicConsistentHashAfterLocalUpdate =
        getFieldValue(atomicConsistentHashField, testSubject);

    Set<Member> resultMemberSetAfterLocalUpdate = resultAtomicConsistentHashAfterLocalUpdate.get().getMembers();
    assertEquals(2, resultMemberSetAfterLocalUpdate.size());
  }

  @Test
  public void testUpdateMembershipsWithVanishedMemberOnHeartbeatEventRemovesMember() {
    // Start up command router
    testSubject.updateMembership(LOAD_FACTOR, COMMAND_NAME_FILTER);
    // Set router has passed the start up phase
    testSubject.resetLocalMembership(mock(InstanceRegisteredEvent.class));
    // Update router memberships with local and remote service instance
    serviceInstanceMetadata.put(LOAD_FACTOR_KEY, Integer.toString(LOAD_FACTOR));
    serviceInstanceMetadata.put(SERIALIZED_COMMAND_FILTER_KEY, serializedCommandFilterData);
    serviceInstanceMetadata.put(SERIALIZED_COMMAND_FILTER_CLASS_NAME_KEY, serializedCommandFilterClassName);

    String remoteServiceId = SERVICE_INSTANCE_ID + "-1";
    ServiceInstance remoteServiceInstance = mock(ServiceInstance.class);
    when(remoteServiceInstance.getMetadata()).thenReturn(serviceInstanceMetadata);
    when(remoteServiceInstance.getUri()).thenReturn(URI.create("remote"));
    when(remoteServiceInstance.getServiceId()).thenReturn(remoteServiceId);

    when(discoveryClient.getInstances(remoteServiceId)).thenReturn(ImmutableList.of(remoteServiceInstance));
    when(discoveryClient.getServices()).thenReturn(ImmutableList.of(SERVICE_INSTANCE_ID, remoteServiceId));

    testSubject.updateMemberships(mock(HeartbeatEvent.class));
    AtomicReference<ConsistentHash> resultAtomicConsistentHash =
        getFieldValue(atomicConsistentHashField, testSubject);

    Set<Member> resultMemberSet = resultAtomicConsistentHash.get().getMembers();
    assertEquals(2, resultMemberSet.size());

    // Evict remote service instance from discovery client and update router memberships
    when(discoveryClient.getServices()).thenReturn(ImmutableList.of(SERVICE_INSTANCE_ID));
    testSubject.updateMemberships(mock(HeartbeatEvent.class));

    AtomicReference<ConsistentHash> resultAtomicConsistentHashAfterVanish =
        getFieldValue(atomicConsistentHashField, testSubject);

    Set<Member> resultMemberSetAfterVanish = resultAtomicConsistentHashAfterVanish.get().getMembers();
    assertEquals(1, resultMemberSetAfterVanish.size());
    assertMember(LOCAL_MEMBER, resultMemberSetAfterVanish.iterator().next(), REGISTERED);
  }

  @Test
  public void testUpdateMembershipsOnHeartbeatEventFiltersInstancesWithoutCommandRouterSpecificMetadata() {
    int expectedMemberSetSize = 1;
    String expectedServiceInstanceId = "nonCommandRouterServiceInstance";

    serviceInstanceMetadata.put(LOAD_FACTOR_KEY, Integer.toString(LOAD_FACTOR));
    serviceInstanceMetadata.put(SERIALIZED_COMMAND_FILTER_KEY, serializedCommandFilterData);
    serviceInstanceMetadata.put(SERIALIZED_COMMAND_FILTER_CLASS_NAME_KEY, serializedCommandFilterClassName);

    ServiceInstance nonCommandRouterServiceInstance = mock(ServiceInstance.class);
    when(nonCommandRouterServiceInstance.getServiceId()).thenReturn(expectedServiceInstanceId);

    when(discoveryClient.getServices())
        .thenReturn(ImmutableList.of(SERVICE_INSTANCE_ID, expectedServiceInstanceId));
    when(discoveryClient.getInstances(SERVICE_INSTANCE_ID))
        .thenReturn(ImmutableList.of(localServiceInstance, nonCommandRouterServiceInstance));

    testSubject.updateMemberships(mock(HeartbeatEvent.class));

    AtomicReference<ConsistentHash> resultAtomicConsistentHash =
        getFieldValue(atomicConsistentHashField, testSubject);

    Set<Member> resultMemberSet = resultAtomicConsistentHash.get().getMembers();
    assertEquals(expectedMemberSetSize, resultMemberSet.size());

    verify(discoveryClient).getServices();
    verify(discoveryClient).getInstances(SERVICE_INSTANCE_ID);
    verify(discoveryClient).getInstances(expectedServiceInstanceId);
  }

  @Test
  public void testUpdateMembershipsOnHeartbeatEventBlackListsNonAxonInstances() throws Exception {
    SpringCloudCommandRouter testSubject = new SpringCloudCommandRouter(
        discoveryClient, localServiceInstance, routingStrategy, serviceInstance -> true
    );

    String blackListedInstancesFieldName = "blackListedServiceInstances";
    Field blackListedInstancesField =
        SpringCloudCommandRouter.class.getDeclaredField(blackListedInstancesFieldName);

    int expectedMemberSetSize = 1;
    String nonAxonServiceInstanceId = "nonAxonInstance";

    serviceInstanceMetadata.put(LOAD_FACTOR_KEY, Integer.toString(LOAD_FACTOR));
    serviceInstanceMetadata.put(SERIALIZED_COMMAND_FILTER_KEY, serializedCommandFilterData);
    serviceInstanceMetadata.put(SERIALIZED_COMMAND_FILTER_CLASS_NAME_KEY, serializedCommandFilterClassName);

    ServiceInstance nonAxonInstance = mock(ServiceInstance.class);
    when(nonAxonInstance.getServiceId()).thenReturn(nonAxonServiceInstanceId);

    when(discoveryClient.getServices()).thenReturn(ImmutableList.of(SERVICE_INSTANCE_ID, nonAxonServiceInstanceId));
    when(discoveryClient.getInstances(nonAxonServiceInstanceId)).thenReturn(ImmutableList.of(nonAxonInstance));

    testSubject.updateMemberships(mock(HeartbeatEvent.class));

    AtomicReference<ConsistentHash> resultAtomicConsistentHash =
        getFieldValue(atomicConsistentHashField, testSubject);
    Set<Member> resultMemberSet = resultAtomicConsistentHash.get().getMembers();
    assertEquals(expectedMemberSetSize, resultMemberSet.size());

    Set<ServiceInstance> resultBlackList = getFieldValue(blackListedInstancesField, testSubject);
    assertTrue(resultBlackList.contains(nonAxonInstance));

    verify(discoveryClient).getServices();
    verify(discoveryClient).getInstances(SERVICE_INSTANCE_ID);
    verify(discoveryClient).getInstances(nonAxonServiceInstanceId);
  }

  @Test
  public void testUpdateMembershipsOnHeartbeatEventDoesNotRequestInfoFromBlackListedServiceInstance() {
    SpringCloudCommandRouter testSubject = new SpringCloudCommandRouter(
        discoveryClient, localServiceInstance, routingStrategy, serviceInstance -> true
    );

    serviceInstanceMetadata.put(LOAD_FACTOR_KEY, Integer.toString(LOAD_FACTOR));
    serviceInstanceMetadata.put(SERIALIZED_COMMAND_FILTER_KEY, serializedCommandFilterData);
    serviceInstanceMetadata.put(SERIALIZED_COMMAND_FILTER_CLASS_NAME_KEY, serializedCommandFilterClassName);

    String nonAxonServiceInstanceId = "nonAxonInstance";
    ServiceInstance nonAxonInstance = mock(ServiceInstance.class);
    when(nonAxonInstance.getServiceId()).thenReturn(nonAxonServiceInstanceId);
    when(nonAxonInstance.getHost()).thenReturn("nonAxonHost");
    when(nonAxonInstance.getPort()).thenReturn(0);
    when(nonAxonInstance.getMetadata()).thenReturn(Collections.emptyMap());

    when(discoveryClient.getServices()).thenReturn(ImmutableList.of(SERVICE_INSTANCE_ID, nonAxonServiceInstanceId));
    when(discoveryClient.getInstances(nonAxonServiceInstanceId)).thenReturn(ImmutableList.of(nonAxonInstance));

    // First update - black lists 'nonAxonServiceInstance' as it does not contain any message routing information
    testSubject.updateMemberships(mock(HeartbeatEvent.class));
    // Second update
    testSubject.updateMemberships(mock(HeartbeatEvent.class));

    verify(discoveryClient, times(2)).getServices();
    verify(discoveryClient, times(2)).getInstances(nonAxonServiceInstanceId);
    verify(discoveryClient, times(2)).getInstances(SERVICE_INSTANCE_ID);
  }

  @Test
  public void testUpdateMembershipsOnHeartbeatEventTwoInstancesOnSameServiceIdUpdatesConsistentHash() {
    int expectedMemberSetSize = 2;

    serviceInstanceMetadata.put(LOAD_FACTOR_KEY, Integer.toString(LOAD_FACTOR));
    serviceInstanceMetadata.put(SERIALIZED_COMMAND_FILTER_KEY, serializedCommandFilterData);
    serviceInstanceMetadata.put(SERIALIZED_COMMAND_FILTER_CLASS_NAME_KEY, serializedCommandFilterClassName);

    ServiceInstance remoteInstance = mock(ServiceInstance.class);
    when(remoteInstance.getServiceId()).thenReturn(SERVICE_INSTANCE_ID);
    when(remoteInstance.getUri()).thenReturn(URI.create("remote"));
    when(remoteInstance.getMetadata()).thenReturn(serviceInstanceMetadata);

    when(discoveryClient.getServices()).thenReturn(ImmutableList.of(SERVICE_INSTANCE_ID));
    when(discoveryClient.getInstances(SERVICE_INSTANCE_ID))
        .thenReturn(ImmutableList.of(localServiceInstance, remoteInstance));

    testSubject.updateMemberships(mock(HeartbeatEvent.class));

    AtomicReference<ConsistentHash> resultAtomicConsistentHash =
        getFieldValue(atomicConsistentHashField, testSubject);

    Set<Member> resultMemberSet = resultAtomicConsistentHash.get().getMembers();
    assertEquals(expectedMemberSetSize, resultMemberSet.size());
  }

  private void assertMember(boolean localMember, Member resultMember, Boolean registered) {
    String expectedMemberName = SpringCloudCommandRouterTest.SERVICE_INSTANCE_ID;
    URI expectedEndpoint = SpringCloudCommandRouterTest.SERVICE_INSTANCE_URI;

    assertEquals(resultMember.getClass(), ConsistentHash.ConsistentHashMember.class);
    ConsistentHash.ConsistentHashMember result = (ConsistentHash.ConsistentHashMember) resultMember;
    if (localMember && !registered) {
      assertTrue(result.name().contains(expectedMemberName));
    } else {
      assertEquals(expectedMemberName + "[" + expectedEndpoint + "]", result.name());
    }
<<<<<<< HEAD

    @Test
    public void testUpdateMembershipsOnHeartbeatEventBlackListsNonAxonInstances() throws Exception {
        SpringCloudCommandRouter testSubject = new SpringCloudCommandRouter(
                discoveryClient, localServiceInstance, routingStrategy, serviceInstance -> true
        );

        String blackListedInstancesFieldName = "blackListedServiceInstances";
        Field blackListedInstancesField =
                SpringCloudCommandRouter.class.getDeclaredField(blackListedInstancesFieldName);

        int expectedMemberSetSize = 1;
        String nonAxonServiceInstanceId = "nonAxonInstance";

        serviceInstanceMetadata.put(LOAD_FACTOR_KEY, Integer.toString(LOAD_FACTOR));
        serviceInstanceMetadata.put(SERIALIZED_COMMAND_FILTER_KEY, serializedCommandFilterData);
        serviceInstanceMetadata.put(SERIALIZED_COMMAND_FILTER_CLASS_NAME_KEY, serializedCommandFilterClassName);

        ServiceInstance nonAxonInstance = mock(ServiceInstance.class);
        when(nonAxonInstance.getServiceId()).thenReturn(nonAxonServiceInstanceId);

        when(discoveryClient.getServices()).thenReturn(ImmutableList.of(SERVICE_INSTANCE_ID, nonAxonServiceInstanceId));
        when(discoveryClient.getInstances(nonAxonServiceInstanceId)).thenReturn(ImmutableList.of(nonAxonInstance));

        testSubject.updateMemberships(mock(HeartbeatEvent.class));

        AtomicReference<ConsistentHash> resultAtomicConsistentHash =
                getFieldValue(atomicConsistentHashField, testSubject);
        Set<Member> resultMemberSet = resultAtomicConsistentHash.get().getMembers();
        assertEquals(expectedMemberSetSize, resultMemberSet.size());

        Set<ServiceInstance> resultBlackList = getFieldValue(blackListedInstancesField, testSubject);
        assertTrue(resultBlackList.contains(nonAxonInstance));

        verify(discoveryClient).getServices();
        verify(discoveryClient).getInstances(SERVICE_INSTANCE_ID);
        verify(discoveryClient).getInstances(nonAxonServiceInstanceId);
    }

    @Test
    public void testUpdateMembershipsOnHeartbeatEventDoesNotRequestInfoFromBlackListedServiceInstance() {
        SpringCloudCommandRouter testSubject = new SpringCloudCommandRouter(
                discoveryClient, localServiceInstance, routingStrategy, serviceInstance -> true
        );

        serviceInstanceMetadata.put(LOAD_FACTOR_KEY, Integer.toString(LOAD_FACTOR));
        serviceInstanceMetadata.put(SERIALIZED_COMMAND_FILTER_KEY, serializedCommandFilterData);
        serviceInstanceMetadata.put(SERIALIZED_COMMAND_FILTER_CLASS_NAME_KEY, serializedCommandFilterClassName);

        String nonAxonServiceInstanceId = "nonAxonInstance";
        ServiceInstance nonAxonInstance = mock(ServiceInstance.class);
        when(nonAxonInstance.getServiceId()).thenReturn(nonAxonServiceInstanceId);
        when(nonAxonInstance.getHost()).thenReturn("nonAxonHost");
        when(nonAxonInstance.getPort()).thenReturn(0);
        when(nonAxonInstance.getMetadata()).thenReturn(Collections.emptyMap());

        when(discoveryClient.getServices()).thenReturn(ImmutableList.of(SERVICE_INSTANCE_ID, nonAxonServiceInstanceId));
        when(discoveryClient.getInstances(nonAxonServiceInstanceId)).thenReturn(ImmutableList.of(nonAxonInstance));

        // First update - black lists 'nonAxonServiceInstance' as it does not contain any message routing information
        testSubject.updateMemberships(mock(HeartbeatEvent.class));
        // Second update
        testSubject.updateMemberships(mock(HeartbeatEvent.class));

        verify(discoveryClient, times(2)).getServices();
        verify(discoveryClient, times(2)).getInstances(nonAxonServiceInstanceId);
        verify(discoveryClient, times(2)).getInstances(SERVICE_INSTANCE_ID);
    }

    @Test
    public void testUpdateMembershipsOnHeartbeatEventTwoInstancesOnSameServiceIdUpdatesConsistentHash() {
        int expectedMemberSetSize = 2;

        serviceInstanceMetadata.put(LOAD_FACTOR_KEY, Integer.toString(LOAD_FACTOR));
        serviceInstanceMetadata.put(SERIALIZED_COMMAND_FILTER_KEY, serializedCommandFilterData);
        serviceInstanceMetadata.put(SERIALIZED_COMMAND_FILTER_CLASS_NAME_KEY, serializedCommandFilterClassName);

        ServiceInstance remoteInstance = mock(ServiceInstance.class);
        when(remoteInstance.getServiceId()).thenReturn(SERVICE_INSTANCE_ID);
        when(remoteInstance.getUri()).thenReturn(URI.create("remote"));
        when(remoteInstance.getMetadata()).thenReturn(serviceInstanceMetadata);

        when(discoveryClient.getServices()).thenReturn(ImmutableList.of(SERVICE_INSTANCE_ID));
        when(discoveryClient.getInstances(SERVICE_INSTANCE_ID))
                .thenReturn(ImmutableList.of(localServiceInstance, remoteInstance));

        testSubject.updateMemberships(mock(HeartbeatEvent.class));

        AtomicReference<ConsistentHash> resultAtomicConsistentHash =
                getFieldValue(atomicConsistentHashField, testSubject);

        Set<Member> resultMemberSet = resultAtomicConsistentHash.get().getMembers();
        assertEquals(expectedMemberSetSize, resultMemberSet.size());
    }

    @SuppressWarnings("unchecked")
    @Test
    public void testBlackListCleaning() {
        serviceInstanceMetadata.put(LOAD_FACTOR_KEY, Integer.toString(LOAD_FACTOR));
        serviceInstanceMetadata.put(SERIALIZED_COMMAND_FILTER_KEY, serializedCommandFilterData);
        serviceInstanceMetadata.put(SERIALIZED_COMMAND_FILTER_CLASS_NAME_KEY, serializedCommandFilterClassName);

        String serviceInstanceToBeBlackListedId = "toBeBlackListed";
        ServiceInstance serviceInstanceToBeBlackListed = mock(ServiceInstance.class);
        when(serviceInstanceToBeBlackListed.getServiceId()).thenReturn(serviceInstanceToBeBlackListedId);
        when(serviceInstanceToBeBlackListed.getHost()).thenReturn("host");
        when(serviceInstanceToBeBlackListed.getPort()).thenReturn(0);
        when(serviceInstanceToBeBlackListed.getMetadata()).thenReturn(
                Collections.emptyMap(),
                serviceInstanceMetadata
        );

        when(discoveryClient.getServices()).thenReturn(
                ImmutableList.of(SERVICE_INSTANCE_ID, serviceInstanceToBeBlackListedId),
                ImmutableList.of(SERVICE_INSTANCE_ID),
                ImmutableList.of(SERVICE_INSTANCE_ID, serviceInstanceToBeBlackListedId)
        );
        when(discoveryClient.getInstances(serviceInstanceToBeBlackListedId)).thenReturn(ImmutableList.of(serviceInstanceToBeBlackListed));

        testSubject.updateMemberships(mock(HeartbeatEvent.class));
        Set<ServiceInstance> blackListed = getFieldValue(blackListedServiceInstancesField, testSubject);
        assertEquals(1, blackListed.size());
        assertEquals(serviceInstanceToBeBlackListedId, blackListed.iterator().next().getServiceId());

        testSubject.updateMemberships(mock(HeartbeatEvent.class));
        blackListed = getFieldValue(blackListedServiceInstancesField, testSubject);
        assertTrue(blackListed.isEmpty());

        testSubject.updateMemberships(mock(HeartbeatEvent.class));
        blackListed = getFieldValue(blackListedServiceInstancesField, testSubject);
        assertTrue(blackListed.isEmpty());
    }

    private void assertMember(boolean localMember, Member resultMember, Boolean registered) {
        String expectedMemberName = SpringCloudCommandRouterTest.SERVICE_INSTANCE_ID;
        URI expectedEndpoint = SpringCloudCommandRouterTest.SERVICE_INSTANCE_URI;

        assertEquals(resultMember.getClass(), ConsistentHash.ConsistentHashMember.class);
        ConsistentHash.ConsistentHashMember result = (ConsistentHash.ConsistentHashMember) resultMember;
        if (localMember && !registered) {
            assertTrue(result.name().contains(expectedMemberName));
        } else {
            assertEquals(expectedMemberName + "[" + expectedEndpoint + "]", result.name());
        }
        assertEquals(LOAD_FACTOR, result.segmentCount());

        Optional<URI> connectionEndpointOptional = result.getConnectionEndpoint(URI.class);
        if (localMember && !registered) {
            assertFalse(connectionEndpointOptional.isPresent());
        } else {
            assertTrue(connectionEndpointOptional.isPresent());
            URI resultEndpoint = connectionEndpointOptional.orElseThrow(IllegalStateException::new);
            assertEquals(resultEndpoint, expectedEndpoint);
        }
=======
    assertEquals(LOAD_FACTOR, result.segmentCount());

    Optional<URI> connectionEndpointOptional = result.getConnectionEndpoint(URI.class);
    if (localMember && !registered) {
      assertFalse(connectionEndpointOptional.isPresent());
    } else {
      assertTrue(connectionEndpointOptional.isPresent());
      URI resultEndpoint = connectionEndpointOptional.orElseThrow(IllegalStateException::new);
      assertEquals(resultEndpoint, expectedEndpoint);
>>>>>>> 45ff33fe
    }
  }

  @Test
  public void testConsistentHashCreatedOnDistinctHostsShouldBeEqual() {
    serviceInstanceMetadata.put(LOAD_FACTOR_KEY, Integer.toString(100));
    serviceInstanceMetadata.put(SERIALIZED_COMMAND_FILTER_KEY, serializedCommandFilterData);
    serviceInstanceMetadata.put(SERIALIZED_COMMAND_FILTER_CLASS_NAME_KEY, serializedCommandFilterClassName);

    when(discoveryClient.getServices()).thenReturn(singletonList(SERVICE_INSTANCE_ID));

    int numberOfInstances = 6;
    List<ServiceInstance> serviceInstances = mockServiceInstances(numberOfInstances);
    when(discoveryClient.getInstances(SERVICE_INSTANCE_ID)).thenReturn(serviceInstances);

    List<SpringCloudCommandRouter> routers = createRoutersFor(serviceInstances);
    initAll(routers);

    List<ConsistentHash> hashes = getHashesFor(routers);

    assertEquals(hashes.size(), numberOfInstances);
    hashes.forEach(hash -> assertEquals(hash, hashes.get(0)));
  }

  private List<ConsistentHash> getHashesFor(List<SpringCloudCommandRouter> routers) {
    return routers.stream()
          .map(this::getHash)
          .map(AtomicReference::get)
          .collect(toList());
  }

  private void initAll(List<SpringCloudCommandRouter> routers) {
    routers.forEach(r -> {
      r.updateMemberships(mock(HeartbeatEvent.class));
      r.resetLocalMembership(mock(InstanceRegisteredEvent.class));
    });
  }

  private List<SpringCloudCommandRouter> createRoutersFor(List<ServiceInstance> serviceInstances) {
    return serviceInstances.stream()
          .map(ServiceInstance::getHost)
          .map(this::createRouterFor)
          .collect(toList());
  }

  private AtomicReference<ConsistentHash> getHash(SpringCloudCommandRouter r) {
    return getFieldValue(atomicConsistentHashField, r);
  }

  private SpringCloudCommandRouter createRouterFor(String host) {
    Registration localServiceInstance = mock(Registration.class);
    when(localServiceInstance.getUri()).thenReturn(URI.create("http://" + host));
    return new SpringCloudCommandRouter(discoveryClient,
        localServiceInstance,
        routingStrategy,
        s -> true,
        consistentHashChangeListener);
  }

  private List<ServiceInstance> mockServiceInstances(int number) {
    return IntStream.rangeClosed(1, number)
        .mapToObj(i -> {
          ServiceInstance instance = mock(ServiceInstance.class);
          when(instance.getHost()).thenReturn("host" + i);
          when(instance.getServiceId()).thenReturn(SERVICE_INSTANCE_ID);
          when(instance.getUri()).thenReturn(URI.create("http://host" + i));
          when(instance.getMetadata()).thenReturn(serviceInstanceMetadata);
          return instance;
        })
        .collect(toList());
  }
}<|MERGE_RESOLUTION|>--- conflicted
+++ resolved
@@ -25,11 +25,10 @@
 import org.axonframework.commandhandling.distributed.SimpleMember;
 import org.axonframework.commandhandling.distributed.commandfilter.CommandNameFilter;
 import org.axonframework.serialization.xml.XStreamSerializer;
-import org.junit.Before;
-import org.junit.Test;
-import org.junit.runner.RunWith;
-import org.mockito.Mock;
-import org.mockito.junit.MockitoJUnitRunner;
+import org.junit.*;
+import org.junit.runner.*;
+import org.mockito.*;
+import org.mockito.junit.*;
 import org.springframework.cloud.client.ServiceInstance;
 import org.springframework.cloud.client.discovery.DiscoveryClient;
 import org.springframework.cloud.client.discovery.event.HeartbeatEvent;
@@ -51,20 +50,12 @@
 import static java.util.stream.Collectors.toList;
 import static org.axonframework.common.ReflectionUtils.getFieldValue;
 import static org.axonframework.common.ReflectionUtils.setFieldValue;
-import static org.junit.Assert.assertEquals;
-import static org.junit.Assert.assertFalse;
-import static org.junit.Assert.assertTrue;
-import static org.mockito.Mockito.any;
-import static org.mockito.Mockito.argThat;
-import static org.mockito.Mockito.mock;
-import static org.mockito.Mockito.times;
-import static org.mockito.Mockito.verify;
-import static org.mockito.Mockito.when;
+import static org.junit.Assert.*;
+import static org.mockito.Mockito.*;
 
 @RunWith(MockitoJUnitRunner.class)
 public class SpringCloudCommandRouterTest {
 
-<<<<<<< HEAD
     private static final String LOAD_FACTOR_KEY = "loadFactor";
     private static final String SERIALIZED_COMMAND_FILTER_KEY = "serializedCommandFilter";
     private static final String SERIALIZED_COMMAND_FILTER_CLASS_NAME_KEY = "serializedCommandFilterClassName";
@@ -108,15 +99,14 @@
         String blackListedServiceInstancesFieldName = "blackListedServiceInstances";
         blackListedServiceInstancesField = SpringCloudCommandRouter.class.getDeclaredField(
                 blackListedServiceInstancesFieldName);
-
         serviceInstanceMetadata = new HashMap<>();
         when(localServiceInstance.getServiceId()).thenReturn(SERVICE_INSTANCE_ID);
         when(localServiceInstance.getUri()).thenReturn(SERVICE_INSTANCE_URI);
         when(localServiceInstance.getMetadata()).thenReturn(serviceInstanceMetadata);
 
-        when(discoveryClient.getServices()).thenReturn(Collections.singletonList(SERVICE_INSTANCE_ID));
+        when(discoveryClient.getServices()).thenReturn(singletonList(SERVICE_INSTANCE_ID));
         when(discoveryClient.getInstances(SERVICE_INSTANCE_ID))
-                .thenReturn(Collections.singletonList(localServiceInstance));
+                .thenReturn(singletonList(localServiceInstance));
 
         when(routingStrategy.getRoutingKey(any())).thenReturn(ROUTING_KEY);
 
@@ -168,7 +158,9 @@
         verify(consistentHashChangeListener).onConsistentHashChanged(argThat(item -> item.getMembers()
                                                                                          .stream()
                                                                                          .map(Member::name)
-                                                                                         .anyMatch(memberName -> memberName.contains(SERVICE_INSTANCE_ID))));
+                                                                                         .anyMatch(memberName -> memberName
+                                                                                                 .contains(
+                                                                                                         SERVICE_INSTANCE_ID))));
     }
 
     @Test
@@ -220,378 +212,119 @@
         serviceInstanceMetadata.put(LOAD_FACTOR_KEY, Integer.toString(LOAD_FACTOR));
         serviceInstanceMetadata.put(SERIALIZED_COMMAND_FILTER_KEY, serializedCommandFilterData);
         serviceInstanceMetadata.put(SERIALIZED_COMMAND_FILTER_CLASS_NAME_KEY, serializedCommandFilterClassName);
-=======
-  private static final String LOAD_FACTOR_KEY = "loadFactor";
-  private static final String SERIALIZED_COMMAND_FILTER_KEY = "serializedCommandFilter";
-  private static final String SERIALIZED_COMMAND_FILTER_CLASS_NAME_KEY = "serializedCommandFilterClassName";
-
-  private static final int LOAD_FACTOR = 1;
-  private static final CommandMessage<Object> TEST_COMMAND = GenericCommandMessage.asCommandMessage("testCommand");
-  private static final String ROUTING_KEY = "routingKey";
-  private static final String SERVICE_INSTANCE_ID = "SERVICEID";
-  private static final URI SERVICE_INSTANCE_URI = URI.create("endpoint");
-  private static final Predicate<? super CommandMessage<?>> COMMAND_NAME_FILTER = c -> true;
-  private static final boolean LOCAL_MEMBER = true;
-  private static final boolean REMOTE_MEMBER = false;
-  private static final boolean REGISTERED = true;
-  private static final boolean NOT_REGISTERED = false;
-
-  private SpringCloudCommandRouter testSubject;
-
-  @Mock
-  private DiscoveryClient discoveryClient;
-  @Mock
-  private Registration localServiceInstance;
-  @Mock
-  private RoutingStrategy routingStrategy;
-  private Field atomicConsistentHashField;
-
-  private String serializedCommandFilterData;
-  private String serializedCommandFilterClassName;
-  private HashMap<String, String> serviceInstanceMetadata;
-  @Mock
-  private ConsistentHashChangeListener consistentHashChangeListener;
-
-  @Before
-  public void setUp() throws Exception {
-    serializedCommandFilterData = new XStreamSerializer().serialize(COMMAND_NAME_FILTER, String.class).getData();
-    serializedCommandFilterClassName = COMMAND_NAME_FILTER.getClass().getName();
-
-    String atomicConsistentHashFieldName = "atomicConsistentHash";
-    atomicConsistentHashField = SpringCloudCommandRouter.class.getDeclaredField(atomicConsistentHashFieldName);
-
-    serviceInstanceMetadata = new HashMap<>();
-    when(localServiceInstance.getServiceId()).thenReturn(SERVICE_INSTANCE_ID);
-    when(localServiceInstance.getUri()).thenReturn(SERVICE_INSTANCE_URI);
-    when(localServiceInstance.getMetadata()).thenReturn(serviceInstanceMetadata);
-
-    when(discoveryClient.getServices()).thenReturn(singletonList(SERVICE_INSTANCE_ID));
-    when(discoveryClient.getInstances(SERVICE_INSTANCE_ID))
-        .thenReturn(singletonList(localServiceInstance));
-
-    when(routingStrategy.getRoutingKey(any())).thenReturn(ROUTING_KEY);
-
-    testSubject = new SpringCloudCommandRouter(discoveryClient,
-        localServiceInstance,
-        routingStrategy,
-        s -> true,
-        consistentHashChangeListener);
-  }
-
-  @Test
-  public void testFindDestinationReturnsEmptyOptionalMemberForCommandMessage() {
-    Optional<Member> result = testSubject.findDestination(TEST_COMMAND);
-
-    assertFalse(result.isPresent());
-    verify(routingStrategy).getRoutingKey(TEST_COMMAND);
-  }
-
-  @Test
-  public void testFindDestinationReturnsMemberForCommandMessage() {
-    SimpleMember<URI> testMember = new SimpleMember<>(
-        SERVICE_INSTANCE_ID + "[" + SERVICE_INSTANCE_URI + "]", SERVICE_INSTANCE_URI, false, null
-    );
-    AtomicReference<ConsistentHash> testAtomicConsistentHash =
-        new AtomicReference<>(new ConsistentHash().with(testMember, LOAD_FACTOR, commandMessage -> true));
-    setFieldValue(atomicConsistentHashField, testSubject, testAtomicConsistentHash);
-
-    Optional<Member> resultOptional = testSubject.findDestination(TEST_COMMAND);
-
-    assertTrue(resultOptional.isPresent());
-    Member resultMember = resultOptional.orElseThrow(IllegalStateException::new);
-
-    assertMember(REMOTE_MEMBER, resultMember, NOT_REGISTERED);
-
-    verify(routingStrategy).getRoutingKey(TEST_COMMAND);
-  }
-
-  @Test
-  public void testUpdateMembershipUpdatesLocalServiceInstance() {
-    Predicate<? super CommandMessage<?>> commandNameFilter = new CommandNameFilter(String.class.getName());
-    String commandFilterData = new XStreamSerializer().serialize(commandNameFilter, String.class).getData();
-    testSubject.updateMembership(LOAD_FACTOR, commandNameFilter);
-
-    assertEquals(Integer.toString(LOAD_FACTOR), serviceInstanceMetadata.get(LOAD_FACTOR_KEY));
-    assertEquals(commandFilterData, serviceInstanceMetadata.get(SERIALIZED_COMMAND_FILTER_KEY));
-    assertEquals(CommandNameFilter.class.getName(),
-        serviceInstanceMetadata.get(SERIALIZED_COMMAND_FILTER_CLASS_NAME_KEY));
-
-    verify(consistentHashChangeListener).onConsistentHashChanged(argThat(item -> item.getMembers()
-        .stream()
-        .map(Member::name)
-        .anyMatch(memberName -> memberName.contains(SERVICE_INSTANCE_ID))));
-  }
-
-  @Test
-  public void testUpdateMemberShipUpdatesConsistentHash() {
-    testSubject.updateMembership(LOAD_FACTOR, COMMAND_NAME_FILTER);
-
-    AtomicReference<ConsistentHash> resultAtomicConsistentHash =
-        getFieldValue(atomicConsistentHashField, testSubject);
-
-    Set<Member> resultMemberSet = resultAtomicConsistentHash.get().getMembers();
-    assertFalse(resultMemberSet.isEmpty());
-
-    assertMember(LOCAL_MEMBER, resultMemberSet.iterator().next(), NOT_REGISTERED);
-  }
-
-  @Test
-  public void testResetLocalMemberUpdatesConsistentHashByReplacingLocalMember() {
-    serviceInstanceMetadata.put(LOAD_FACTOR_KEY, Integer.toString(LOAD_FACTOR));
-    serviceInstanceMetadata.put(SERIALIZED_COMMAND_FILTER_KEY, serializedCommandFilterData);
-    serviceInstanceMetadata.put(SERIALIZED_COMMAND_FILTER_CLASS_NAME_KEY, serializedCommandFilterClassName);
-
-    testSubject.updateMembership(LOAD_FACTOR, COMMAND_NAME_FILTER);
-
-    AtomicReference<ConsistentHash> resultAtomicConsistentHash =
-        getFieldValue(atomicConsistentHashField, testSubject);
-    Set<Member> resultMemberSet = resultAtomicConsistentHash.get().getMembers();
-
-    assertFalse(resultMemberSet.isEmpty());
-    assertMember(LOCAL_MEMBER, resultMemberSet.iterator().next(), NOT_REGISTERED);
-
-    testSubject.resetLocalMembership(mock(InstanceRegisteredEvent.class));
-
-    resultAtomicConsistentHash = getFieldValue(atomicConsistentHashField, testSubject);
-    resultMemberSet = resultAtomicConsistentHash.get().getMembers();
-
-    assertFalse(resultMemberSet.isEmpty());
-    assertMember(LOCAL_MEMBER, resultMemberSet.iterator().next(), REGISTERED);
-
-    verify(discoveryClient).getServices();
-    verify(discoveryClient).getInstances(SERVICE_INSTANCE_ID);
-  }
-
-  @Test
-  public void testUpdateMembershipsOnHeartbeatEventUpdatesConsistentHash() {
-    // Start up command router
-    testSubject.updateMembership(LOAD_FACTOR, COMMAND_NAME_FILTER);
-    // Set command router has passed the start up phase
-    testSubject.resetLocalMembership(mock(InstanceRegisteredEvent.class));
-    serviceInstanceMetadata.put(LOAD_FACTOR_KEY, Integer.toString(LOAD_FACTOR));
-    serviceInstanceMetadata.put(SERIALIZED_COMMAND_FILTER_KEY, serializedCommandFilterData);
-    serviceInstanceMetadata.put(SERIALIZED_COMMAND_FILTER_CLASS_NAME_KEY, serializedCommandFilterClassName);
-
-    testSubject.updateMemberships(mock(HeartbeatEvent.class));
-
-    AtomicReference<ConsistentHash> resultAtomicConsistentHash =
-        getFieldValue(atomicConsistentHashField, testSubject);
->>>>>>> 45ff33fe
-
-    Set<Member> resultMemberSet = resultAtomicConsistentHash.get().getMembers();
-    assertFalse(resultMemberSet.isEmpty());
-
-    assertMember(LOCAL_MEMBER, resultMemberSet.iterator().next(), REGISTERED);
-
-    verify(discoveryClient, times(2)).getServices();
-    verify(discoveryClient, times(2)).getInstances(SERVICE_INSTANCE_ID);
-  }
-
-  @Test
-  public void testUpdateMembershipsAfterHeartbeatEventDoesNotOverwriteMembers() {
-    serviceInstanceMetadata.put(LOAD_FACTOR_KEY, Integer.toString(LOAD_FACTOR));
-    serviceInstanceMetadata.put(SERIALIZED_COMMAND_FILTER_KEY, serializedCommandFilterData);
-    serviceInstanceMetadata.put(SERIALIZED_COMMAND_FILTER_CLASS_NAME_KEY, serializedCommandFilterClassName);
-
-    String remoteServiceId = SERVICE_INSTANCE_ID + "-1";
-    ServiceInstance remoteServiceInstance = mock(ServiceInstance.class);
-    when(remoteServiceInstance.getMetadata()).thenReturn(serviceInstanceMetadata);
-    when(remoteServiceInstance.getUri()).thenReturn(URI.create("remote"));
-    when(remoteServiceInstance.getServiceId()).thenReturn(remoteServiceId);
-
-    when(discoveryClient.getInstances(remoteServiceId)).thenReturn(ImmutableList.of(remoteServiceInstance));
-    when(discoveryClient.getServices()).thenReturn(ImmutableList.of(SERVICE_INSTANCE_ID, remoteServiceId));
-
-    testSubject.updateMemberships(mock(HeartbeatEvent.class));
-    AtomicReference<ConsistentHash> resultAtomicConsistentHash =
-        getFieldValue(atomicConsistentHashField, testSubject);
-
-    Set<Member> resultMemberSet = resultAtomicConsistentHash.get().getMembers();
-    assertEquals(2, resultMemberSet.size());
-
-    testSubject.updateMembership(LOAD_FACTOR, COMMAND_NAME_FILTER);
-    AtomicReference<ConsistentHash> resultAtomicConsistentHashAfterLocalUpdate =
-        getFieldValue(atomicConsistentHashField, testSubject);
-
-    Set<Member> resultMemberSetAfterLocalUpdate = resultAtomicConsistentHashAfterLocalUpdate.get().getMembers();
-    assertEquals(2, resultMemberSetAfterLocalUpdate.size());
-  }
-
-  @Test
-  public void testUpdateMembershipsWithVanishedMemberOnHeartbeatEventRemovesMember() {
-    // Start up command router
-    testSubject.updateMembership(LOAD_FACTOR, COMMAND_NAME_FILTER);
-    // Set router has passed the start up phase
-    testSubject.resetLocalMembership(mock(InstanceRegisteredEvent.class));
-    // Update router memberships with local and remote service instance
-    serviceInstanceMetadata.put(LOAD_FACTOR_KEY, Integer.toString(LOAD_FACTOR));
-    serviceInstanceMetadata.put(SERIALIZED_COMMAND_FILTER_KEY, serializedCommandFilterData);
-    serviceInstanceMetadata.put(SERIALIZED_COMMAND_FILTER_CLASS_NAME_KEY, serializedCommandFilterClassName);
-
-    String remoteServiceId = SERVICE_INSTANCE_ID + "-1";
-    ServiceInstance remoteServiceInstance = mock(ServiceInstance.class);
-    when(remoteServiceInstance.getMetadata()).thenReturn(serviceInstanceMetadata);
-    when(remoteServiceInstance.getUri()).thenReturn(URI.create("remote"));
-    when(remoteServiceInstance.getServiceId()).thenReturn(remoteServiceId);
-
-    when(discoveryClient.getInstances(remoteServiceId)).thenReturn(ImmutableList.of(remoteServiceInstance));
-    when(discoveryClient.getServices()).thenReturn(ImmutableList.of(SERVICE_INSTANCE_ID, remoteServiceId));
-
-    testSubject.updateMemberships(mock(HeartbeatEvent.class));
-    AtomicReference<ConsistentHash> resultAtomicConsistentHash =
-        getFieldValue(atomicConsistentHashField, testSubject);
-
-    Set<Member> resultMemberSet = resultAtomicConsistentHash.get().getMembers();
-    assertEquals(2, resultMemberSet.size());
-
-    // Evict remote service instance from discovery client and update router memberships
-    when(discoveryClient.getServices()).thenReturn(ImmutableList.of(SERVICE_INSTANCE_ID));
-    testSubject.updateMemberships(mock(HeartbeatEvent.class));
-
-    AtomicReference<ConsistentHash> resultAtomicConsistentHashAfterVanish =
-        getFieldValue(atomicConsistentHashField, testSubject);
-
-    Set<Member> resultMemberSetAfterVanish = resultAtomicConsistentHashAfterVanish.get().getMembers();
-    assertEquals(1, resultMemberSetAfterVanish.size());
-    assertMember(LOCAL_MEMBER, resultMemberSetAfterVanish.iterator().next(), REGISTERED);
-  }
-
-  @Test
-  public void testUpdateMembershipsOnHeartbeatEventFiltersInstancesWithoutCommandRouterSpecificMetadata() {
-    int expectedMemberSetSize = 1;
-    String expectedServiceInstanceId = "nonCommandRouterServiceInstance";
-
-    serviceInstanceMetadata.put(LOAD_FACTOR_KEY, Integer.toString(LOAD_FACTOR));
-    serviceInstanceMetadata.put(SERIALIZED_COMMAND_FILTER_KEY, serializedCommandFilterData);
-    serviceInstanceMetadata.put(SERIALIZED_COMMAND_FILTER_CLASS_NAME_KEY, serializedCommandFilterClassName);
-
-    ServiceInstance nonCommandRouterServiceInstance = mock(ServiceInstance.class);
-    when(nonCommandRouterServiceInstance.getServiceId()).thenReturn(expectedServiceInstanceId);
-
-    when(discoveryClient.getServices())
-        .thenReturn(ImmutableList.of(SERVICE_INSTANCE_ID, expectedServiceInstanceId));
-    when(discoveryClient.getInstances(SERVICE_INSTANCE_ID))
-        .thenReturn(ImmutableList.of(localServiceInstance, nonCommandRouterServiceInstance));
-
-    testSubject.updateMemberships(mock(HeartbeatEvent.class));
-
-    AtomicReference<ConsistentHash> resultAtomicConsistentHash =
-        getFieldValue(atomicConsistentHashField, testSubject);
-
-    Set<Member> resultMemberSet = resultAtomicConsistentHash.get().getMembers();
-    assertEquals(expectedMemberSetSize, resultMemberSet.size());
-
-    verify(discoveryClient).getServices();
-    verify(discoveryClient).getInstances(SERVICE_INSTANCE_ID);
-    verify(discoveryClient).getInstances(expectedServiceInstanceId);
-  }
-
-  @Test
-  public void testUpdateMembershipsOnHeartbeatEventBlackListsNonAxonInstances() throws Exception {
-    SpringCloudCommandRouter testSubject = new SpringCloudCommandRouter(
-        discoveryClient, localServiceInstance, routingStrategy, serviceInstance -> true
-    );
-
-    String blackListedInstancesFieldName = "blackListedServiceInstances";
-    Field blackListedInstancesField =
-        SpringCloudCommandRouter.class.getDeclaredField(blackListedInstancesFieldName);
-
-    int expectedMemberSetSize = 1;
-    String nonAxonServiceInstanceId = "nonAxonInstance";
-
-    serviceInstanceMetadata.put(LOAD_FACTOR_KEY, Integer.toString(LOAD_FACTOR));
-    serviceInstanceMetadata.put(SERIALIZED_COMMAND_FILTER_KEY, serializedCommandFilterData);
-    serviceInstanceMetadata.put(SERIALIZED_COMMAND_FILTER_CLASS_NAME_KEY, serializedCommandFilterClassName);
-
-    ServiceInstance nonAxonInstance = mock(ServiceInstance.class);
-    when(nonAxonInstance.getServiceId()).thenReturn(nonAxonServiceInstanceId);
-
-    when(discoveryClient.getServices()).thenReturn(ImmutableList.of(SERVICE_INSTANCE_ID, nonAxonServiceInstanceId));
-    when(discoveryClient.getInstances(nonAxonServiceInstanceId)).thenReturn(ImmutableList.of(nonAxonInstance));
-
-    testSubject.updateMemberships(mock(HeartbeatEvent.class));
-
-    AtomicReference<ConsistentHash> resultAtomicConsistentHash =
-        getFieldValue(atomicConsistentHashField, testSubject);
-    Set<Member> resultMemberSet = resultAtomicConsistentHash.get().getMembers();
-    assertEquals(expectedMemberSetSize, resultMemberSet.size());
-
-    Set<ServiceInstance> resultBlackList = getFieldValue(blackListedInstancesField, testSubject);
-    assertTrue(resultBlackList.contains(nonAxonInstance));
-
-    verify(discoveryClient).getServices();
-    verify(discoveryClient).getInstances(SERVICE_INSTANCE_ID);
-    verify(discoveryClient).getInstances(nonAxonServiceInstanceId);
-  }
-
-  @Test
-  public void testUpdateMembershipsOnHeartbeatEventDoesNotRequestInfoFromBlackListedServiceInstance() {
-    SpringCloudCommandRouter testSubject = new SpringCloudCommandRouter(
-        discoveryClient, localServiceInstance, routingStrategy, serviceInstance -> true
-    );
-
-    serviceInstanceMetadata.put(LOAD_FACTOR_KEY, Integer.toString(LOAD_FACTOR));
-    serviceInstanceMetadata.put(SERIALIZED_COMMAND_FILTER_KEY, serializedCommandFilterData);
-    serviceInstanceMetadata.put(SERIALIZED_COMMAND_FILTER_CLASS_NAME_KEY, serializedCommandFilterClassName);
-
-    String nonAxonServiceInstanceId = "nonAxonInstance";
-    ServiceInstance nonAxonInstance = mock(ServiceInstance.class);
-    when(nonAxonInstance.getServiceId()).thenReturn(nonAxonServiceInstanceId);
-    when(nonAxonInstance.getHost()).thenReturn("nonAxonHost");
-    when(nonAxonInstance.getPort()).thenReturn(0);
-    when(nonAxonInstance.getMetadata()).thenReturn(Collections.emptyMap());
-
-    when(discoveryClient.getServices()).thenReturn(ImmutableList.of(SERVICE_INSTANCE_ID, nonAxonServiceInstanceId));
-    when(discoveryClient.getInstances(nonAxonServiceInstanceId)).thenReturn(ImmutableList.of(nonAxonInstance));
-
-    // First update - black lists 'nonAxonServiceInstance' as it does not contain any message routing information
-    testSubject.updateMemberships(mock(HeartbeatEvent.class));
-    // Second update
-    testSubject.updateMemberships(mock(HeartbeatEvent.class));
-
-    verify(discoveryClient, times(2)).getServices();
-    verify(discoveryClient, times(2)).getInstances(nonAxonServiceInstanceId);
-    verify(discoveryClient, times(2)).getInstances(SERVICE_INSTANCE_ID);
-  }
-
-  @Test
-  public void testUpdateMembershipsOnHeartbeatEventTwoInstancesOnSameServiceIdUpdatesConsistentHash() {
-    int expectedMemberSetSize = 2;
-
-    serviceInstanceMetadata.put(LOAD_FACTOR_KEY, Integer.toString(LOAD_FACTOR));
-    serviceInstanceMetadata.put(SERIALIZED_COMMAND_FILTER_KEY, serializedCommandFilterData);
-    serviceInstanceMetadata.put(SERIALIZED_COMMAND_FILTER_CLASS_NAME_KEY, serializedCommandFilterClassName);
-
-    ServiceInstance remoteInstance = mock(ServiceInstance.class);
-    when(remoteInstance.getServiceId()).thenReturn(SERVICE_INSTANCE_ID);
-    when(remoteInstance.getUri()).thenReturn(URI.create("remote"));
-    when(remoteInstance.getMetadata()).thenReturn(serviceInstanceMetadata);
-
-    when(discoveryClient.getServices()).thenReturn(ImmutableList.of(SERVICE_INSTANCE_ID));
-    when(discoveryClient.getInstances(SERVICE_INSTANCE_ID))
-        .thenReturn(ImmutableList.of(localServiceInstance, remoteInstance));
-
-    testSubject.updateMemberships(mock(HeartbeatEvent.class));
-
-    AtomicReference<ConsistentHash> resultAtomicConsistentHash =
-        getFieldValue(atomicConsistentHashField, testSubject);
-
-    Set<Member> resultMemberSet = resultAtomicConsistentHash.get().getMembers();
-    assertEquals(expectedMemberSetSize, resultMemberSet.size());
-  }
-
-  private void assertMember(boolean localMember, Member resultMember, Boolean registered) {
-    String expectedMemberName = SpringCloudCommandRouterTest.SERVICE_INSTANCE_ID;
-    URI expectedEndpoint = SpringCloudCommandRouterTest.SERVICE_INSTANCE_URI;
-
-    assertEquals(resultMember.getClass(), ConsistentHash.ConsistentHashMember.class);
-    ConsistentHash.ConsistentHashMember result = (ConsistentHash.ConsistentHashMember) resultMember;
-    if (localMember && !registered) {
-      assertTrue(result.name().contains(expectedMemberName));
-    } else {
-      assertEquals(expectedMemberName + "[" + expectedEndpoint + "]", result.name());
-    }
-<<<<<<< HEAD
+
+        testSubject.updateMemberships(mock(HeartbeatEvent.class));
+
+        AtomicReference<ConsistentHash> resultAtomicConsistentHash =
+                getFieldValue(atomicConsistentHashField, testSubject);
+
+        Set<Member> resultMemberSet = resultAtomicConsistentHash.get().getMembers();
+        assertFalse(resultMemberSet.isEmpty());
+
+        assertMember(LOCAL_MEMBER, resultMemberSet.iterator().next(), REGISTERED);
+
+        verify(discoveryClient, times(2)).getServices();
+        verify(discoveryClient, times(2)).getInstances(SERVICE_INSTANCE_ID);
+    }
+
+    @Test
+    public void testUpdateMembershipsAfterHeartbeatEventDoesNotOverwriteMembers() {
+        serviceInstanceMetadata.put(LOAD_FACTOR_KEY, Integer.toString(LOAD_FACTOR));
+        serviceInstanceMetadata.put(SERIALIZED_COMMAND_FILTER_KEY, serializedCommandFilterData);
+        serviceInstanceMetadata.put(SERIALIZED_COMMAND_FILTER_CLASS_NAME_KEY, serializedCommandFilterClassName);
+
+        String remoteServiceId = SERVICE_INSTANCE_ID + "-1";
+        ServiceInstance remoteServiceInstance = mock(ServiceInstance.class);
+        when(remoteServiceInstance.getMetadata()).thenReturn(serviceInstanceMetadata);
+        when(remoteServiceInstance.getUri()).thenReturn(URI.create("remote"));
+        when(remoteServiceInstance.getServiceId()).thenReturn(remoteServiceId);
+
+        when(discoveryClient.getInstances(remoteServiceId)).thenReturn(ImmutableList.of(remoteServiceInstance));
+        when(discoveryClient.getServices()).thenReturn(ImmutableList.of(SERVICE_INSTANCE_ID, remoteServiceId));
+
+        testSubject.updateMemberships(mock(HeartbeatEvent.class));
+        AtomicReference<ConsistentHash> resultAtomicConsistentHash =
+                getFieldValue(atomicConsistentHashField, testSubject);
+
+        Set<Member> resultMemberSet = resultAtomicConsistentHash.get().getMembers();
+        assertEquals(2, resultMemberSet.size());
+
+        testSubject.updateMembership(LOAD_FACTOR, COMMAND_NAME_FILTER);
+        AtomicReference<ConsistentHash> resultAtomicConsistentHashAfterLocalUpdate =
+                getFieldValue(atomicConsistentHashField, testSubject);
+
+        Set<Member> resultMemberSetAfterLocalUpdate = resultAtomicConsistentHashAfterLocalUpdate.get().getMembers();
+        assertEquals(2, resultMemberSetAfterLocalUpdate.size());
+    }
+
+    @Test
+    public void testUpdateMembershipsWithVanishedMemberOnHeartbeatEventRemovesMember() {
+        // Start up command router
+        testSubject.updateMembership(LOAD_FACTOR, COMMAND_NAME_FILTER);
+        // Set router has passed the start up phase
+        testSubject.resetLocalMembership(mock(InstanceRegisteredEvent.class));
+        // Update router memberships with local and remote service instance
+        serviceInstanceMetadata.put(LOAD_FACTOR_KEY, Integer.toString(LOAD_FACTOR));
+        serviceInstanceMetadata.put(SERIALIZED_COMMAND_FILTER_KEY, serializedCommandFilterData);
+        serviceInstanceMetadata.put(SERIALIZED_COMMAND_FILTER_CLASS_NAME_KEY, serializedCommandFilterClassName);
+
+        String remoteServiceId = SERVICE_INSTANCE_ID + "-1";
+        ServiceInstance remoteServiceInstance = mock(ServiceInstance.class);
+        when(remoteServiceInstance.getMetadata()).thenReturn(serviceInstanceMetadata);
+        when(remoteServiceInstance.getUri()).thenReturn(URI.create("remote"));
+        when(remoteServiceInstance.getServiceId()).thenReturn(remoteServiceId);
+
+        when(discoveryClient.getInstances(remoteServiceId)).thenReturn(ImmutableList.of(remoteServiceInstance));
+        when(discoveryClient.getServices()).thenReturn(ImmutableList.of(SERVICE_INSTANCE_ID, remoteServiceId));
+
+        testSubject.updateMemberships(mock(HeartbeatEvent.class));
+        AtomicReference<ConsistentHash> resultAtomicConsistentHash =
+                getFieldValue(atomicConsistentHashField, testSubject);
+
+        Set<Member> resultMemberSet = resultAtomicConsistentHash.get().getMembers();
+        assertEquals(2, resultMemberSet.size());
+
+        // Evict remote service instance from discovery client and update router memberships
+        when(discoveryClient.getServices()).thenReturn(ImmutableList.of(SERVICE_INSTANCE_ID));
+        testSubject.updateMemberships(mock(HeartbeatEvent.class));
+
+        AtomicReference<ConsistentHash> resultAtomicConsistentHashAfterVanish =
+                getFieldValue(atomicConsistentHashField, testSubject);
+
+        Set<Member> resultMemberSetAfterVanish = resultAtomicConsistentHashAfterVanish.get().getMembers();
+        assertEquals(1, resultMemberSetAfterVanish.size());
+        assertMember(LOCAL_MEMBER, resultMemberSetAfterVanish.iterator().next(), REGISTERED);
+    }
+
+    @Test
+    public void testUpdateMembershipsOnHeartbeatEventFiltersInstancesWithoutCommandRouterSpecificMetadata() {
+        int expectedMemberSetSize = 1;
+        String expectedServiceInstanceId = "nonCommandRouterServiceInstance";
+
+        serviceInstanceMetadata.put(LOAD_FACTOR_KEY, Integer.toString(LOAD_FACTOR));
+        serviceInstanceMetadata.put(SERIALIZED_COMMAND_FILTER_KEY, serializedCommandFilterData);
+        serviceInstanceMetadata.put(SERIALIZED_COMMAND_FILTER_CLASS_NAME_KEY, serializedCommandFilterClassName);
+
+        ServiceInstance nonCommandRouterServiceInstance = mock(ServiceInstance.class);
+        when(nonCommandRouterServiceInstance.getServiceId()).thenReturn(expectedServiceInstanceId);
+
+        when(discoveryClient.getServices())
+                .thenReturn(ImmutableList.of(SERVICE_INSTANCE_ID, expectedServiceInstanceId));
+        when(discoveryClient.getInstances(SERVICE_INSTANCE_ID))
+                .thenReturn(ImmutableList.of(localServiceInstance, nonCommandRouterServiceInstance));
+
+        testSubject.updateMemberships(mock(HeartbeatEvent.class));
+
+        AtomicReference<ConsistentHash> resultAtomicConsistentHash =
+                getFieldValue(atomicConsistentHashField, testSubject);
+
+        Set<Member> resultMemberSet = resultAtomicConsistentHash.get().getMembers();
+        assertEquals(expectedMemberSetSize, resultMemberSet.size());
+
+        verify(discoveryClient).getServices();
+        verify(discoveryClient).getInstances(SERVICE_INSTANCE_ID);
+        verify(discoveryClient).getInstances(expectedServiceInstanceId);
+    }
 
     @Test
     public void testUpdateMembershipsOnHeartbeatEventBlackListsNonAxonInstances() throws Exception {
@@ -709,7 +442,8 @@
                 ImmutableList.of(SERVICE_INSTANCE_ID),
                 ImmutableList.of(SERVICE_INSTANCE_ID, serviceInstanceToBeBlackListedId)
         );
-        when(discoveryClient.getInstances(serviceInstanceToBeBlackListedId)).thenReturn(ImmutableList.of(serviceInstanceToBeBlackListed));
+        when(discoveryClient.getInstances(serviceInstanceToBeBlackListedId)).thenReturn(ImmutableList
+                                                                                                .of(serviceInstanceToBeBlackListed));
 
         testSubject.updateMemberships(mock(HeartbeatEvent.class));
         Set<ServiceInstance> blackListed = getFieldValue(blackListedServiceInstancesField, testSubject);
@@ -746,86 +480,74 @@
             URI resultEndpoint = connectionEndpointOptional.orElseThrow(IllegalStateException::new);
             assertEquals(resultEndpoint, expectedEndpoint);
         }
-=======
-    assertEquals(LOAD_FACTOR, result.segmentCount());
-
-    Optional<URI> connectionEndpointOptional = result.getConnectionEndpoint(URI.class);
-    if (localMember && !registered) {
-      assertFalse(connectionEndpointOptional.isPresent());
-    } else {
-      assertTrue(connectionEndpointOptional.isPresent());
-      URI resultEndpoint = connectionEndpointOptional.orElseThrow(IllegalStateException::new);
-      assertEquals(resultEndpoint, expectedEndpoint);
->>>>>>> 45ff33fe
-    }
-  }
-
-  @Test
-  public void testConsistentHashCreatedOnDistinctHostsShouldBeEqual() {
-    serviceInstanceMetadata.put(LOAD_FACTOR_KEY, Integer.toString(100));
-    serviceInstanceMetadata.put(SERIALIZED_COMMAND_FILTER_KEY, serializedCommandFilterData);
-    serviceInstanceMetadata.put(SERIALIZED_COMMAND_FILTER_CLASS_NAME_KEY, serializedCommandFilterClassName);
-
-    when(discoveryClient.getServices()).thenReturn(singletonList(SERVICE_INSTANCE_ID));
-
-    int numberOfInstances = 6;
-    List<ServiceInstance> serviceInstances = mockServiceInstances(numberOfInstances);
-    when(discoveryClient.getInstances(SERVICE_INSTANCE_ID)).thenReturn(serviceInstances);
-
-    List<SpringCloudCommandRouter> routers = createRoutersFor(serviceInstances);
-    initAll(routers);
-
-    List<ConsistentHash> hashes = getHashesFor(routers);
-
-    assertEquals(hashes.size(), numberOfInstances);
-    hashes.forEach(hash -> assertEquals(hash, hashes.get(0)));
-  }
-
-  private List<ConsistentHash> getHashesFor(List<SpringCloudCommandRouter> routers) {
-    return routers.stream()
-          .map(this::getHash)
-          .map(AtomicReference::get)
-          .collect(toList());
-  }
-
-  private void initAll(List<SpringCloudCommandRouter> routers) {
-    routers.forEach(r -> {
-      r.updateMemberships(mock(HeartbeatEvent.class));
-      r.resetLocalMembership(mock(InstanceRegisteredEvent.class));
-    });
-  }
-
-  private List<SpringCloudCommandRouter> createRoutersFor(List<ServiceInstance> serviceInstances) {
-    return serviceInstances.stream()
-          .map(ServiceInstance::getHost)
-          .map(this::createRouterFor)
-          .collect(toList());
-  }
-
-  private AtomicReference<ConsistentHash> getHash(SpringCloudCommandRouter r) {
-    return getFieldValue(atomicConsistentHashField, r);
-  }
-
-  private SpringCloudCommandRouter createRouterFor(String host) {
-    Registration localServiceInstance = mock(Registration.class);
-    when(localServiceInstance.getUri()).thenReturn(URI.create("http://" + host));
-    return new SpringCloudCommandRouter(discoveryClient,
-        localServiceInstance,
-        routingStrategy,
-        s -> true,
-        consistentHashChangeListener);
-  }
-
-  private List<ServiceInstance> mockServiceInstances(int number) {
-    return IntStream.rangeClosed(1, number)
-        .mapToObj(i -> {
-          ServiceInstance instance = mock(ServiceInstance.class);
-          when(instance.getHost()).thenReturn("host" + i);
-          when(instance.getServiceId()).thenReturn(SERVICE_INSTANCE_ID);
-          when(instance.getUri()).thenReturn(URI.create("http://host" + i));
-          when(instance.getMetadata()).thenReturn(serviceInstanceMetadata);
-          return instance;
-        })
-        .collect(toList());
-  }
+    }
+
+    @Test
+    public void testConsistentHashCreatedOnDistinctHostsShouldBeEqual() {
+        serviceInstanceMetadata.put(LOAD_FACTOR_KEY, Integer.toString(100));
+        serviceInstanceMetadata.put(SERIALIZED_COMMAND_FILTER_KEY, serializedCommandFilterData);
+        serviceInstanceMetadata.put(SERIALIZED_COMMAND_FILTER_CLASS_NAME_KEY, serializedCommandFilterClassName);
+
+        when(discoveryClient.getServices()).thenReturn(singletonList(SERVICE_INSTANCE_ID));
+
+        int numberOfInstances = 6;
+        List<ServiceInstance> serviceInstances = mockServiceInstances(numberOfInstances);
+        when(discoveryClient.getInstances(SERVICE_INSTANCE_ID)).thenReturn(serviceInstances);
+
+        List<SpringCloudCommandRouter> routers = createRoutersFor(serviceInstances);
+        initAll(routers);
+
+        List<ConsistentHash> hashes = getHashesFor(routers);
+
+        assertEquals(hashes.size(), numberOfInstances);
+        hashes.forEach(hash -> assertEquals(hash, hashes.get(0)));
+    }
+
+    private List<ConsistentHash> getHashesFor(List<SpringCloudCommandRouter> routers) {
+        return routers.stream()
+                      .map(this::getHash)
+                      .map(AtomicReference::get)
+                      .collect(toList());
+    }
+
+    private void initAll(List<SpringCloudCommandRouter> routers) {
+        routers.forEach(r -> {
+            r.updateMemberships(mock(HeartbeatEvent.class));
+            r.resetLocalMembership(mock(InstanceRegisteredEvent.class));
+        });
+    }
+
+    private List<SpringCloudCommandRouter> createRoutersFor(List<ServiceInstance> serviceInstances) {
+        return serviceInstances.stream()
+                               .map(ServiceInstance::getHost)
+                               .map(this::createRouterFor)
+                               .collect(toList());
+    }
+
+    private AtomicReference<ConsistentHash> getHash(SpringCloudCommandRouter r) {
+        return getFieldValue(atomicConsistentHashField, r);
+    }
+
+    private SpringCloudCommandRouter createRouterFor(String host) {
+        Registration localServiceInstance = mock(Registration.class);
+        when(localServiceInstance.getUri()).thenReturn(URI.create("http://" + host));
+        return new SpringCloudCommandRouter(discoveryClient,
+                                            localServiceInstance,
+                                            routingStrategy,
+                                            s -> true,
+                                            consistentHashChangeListener);
+    }
+
+    private List<ServiceInstance> mockServiceInstances(int number) {
+        return IntStream.rangeClosed(1, number)
+                        .mapToObj(i -> {
+                            ServiceInstance instance = mock(ServiceInstance.class);
+                            when(instance.getHost()).thenReturn("host" + i);
+                            when(instance.getServiceId()).thenReturn(SERVICE_INSTANCE_ID);
+                            when(instance.getUri()).thenReturn(URI.create("http://host" + i));
+                            when(instance.getMetadata()).thenReturn(serviceInstanceMetadata);
+                            return instance;
+                        })
+                        .collect(toList());
+    }
 }