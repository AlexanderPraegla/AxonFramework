--- conflicted
+++ resolved
@@ -252,13 +252,8 @@
         private Supplier<Serializer> snapshotSerializer;
         protected EventUpcaster upcasterChain = NoOpEventUpcaster.INSTANCE;
         private PersistenceExceptionResolver persistenceExceptionResolver;
-<<<<<<< HEAD
-        private Supplier<Serializer> eventSerializer = XStreamSerializer::defaultSerializer;
+        private Supplier<Serializer> eventSerializer;
         private SnapshotFilter snapshotFilter = SnapshotFilter.keep();
-=======
-        private Supplier<Serializer> eventSerializer;
-        private Predicate<? super DomainEventData<?>> snapshotFilter = i -> true;
->>>>>>> c9e8b0a3
 
         /**
          * Sets the {@link Serializer} used to serialize and deserialize snapshots. Defaults to a {@link
