--- conflicted
+++ resolved
@@ -38,32 +38,19 @@
     /**
      * Creates a statement to be used at {@link JdbcEventStorageEngine#storeSnapshot(DomainEventMessage, Serializer)}
      *
-<<<<<<< HEAD
-     * @param connection The connection to the database.
-     * @param schema     The EventSchema to be used
-     * @param dataType   The serialized type of the payload and metadata.
-     * @param snapshot   The snapshot to be appended.
-     * @param serializer The serializer for the payload and metadata.
-=======
      * @param connection      The connection to the database.
      * @param schema          The EventSchema to be used
      * @param dataType        The serialized type of the payload and metadata.
      * @param snapshot        The snapshot to be appended.
      * @param serializer      The serializer for the payload and metadata.
->>>>>>> f67a037a
      * @param timestampWriter Writer responsible for writing timestamp in the correct format for the given database.
      * @return The newly created {@link PreparedStatement}.
      * @throws SQLException when an exception occurs while creating the prepared statement.
      */
-<<<<<<< HEAD
-    PreparedStatement build(Connection connection, EventSchema schema, Class<?> dataType,
-                            DomainEventMessage<?> snapshot, Serializer serializer, TimestampWriter timestampWriter) throws SQLException;
-=======
     PreparedStatement build(Connection connection,
                             EventSchema schema,
                             Class<?> dataType,
                             DomainEventMessage<?> snapshot,
                             Serializer serializer,
                             TimestampWriter timestampWriter) throws SQLException;
->>>>>>> f67a037a
 }