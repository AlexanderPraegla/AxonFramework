--- conflicted
+++ resolved
@@ -34,13 +34,8 @@
     private static final boolean DO_NOT_AUTO_LOCATE_CONFIGURER_MODULES = false;
 
     @Test
-<<<<<<< HEAD
-    void testDispatchCommand() {
+    void dispatchCommand() {
         Configuration c = DefaultConfigurer.defaultConfiguration(DO_NOT_AUTO_LOCATE_CONFIGURER_MODULES)
-=======
-    void dispatchCommand() {
-        Configuration c = DefaultConfigurer.defaultConfiguration()
->>>>>>> 2c289c5a
                                            .configureAggregate(TestAggregate.class)
                                            .registerCommandHandler(x -> new Handler())
                                            .configureEmbeddedEventStore(x -> new InMemoryEventStorageEngine())
