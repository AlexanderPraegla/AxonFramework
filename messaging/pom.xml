--- conflicted
+++ resolved
@@ -121,11 +121,7 @@
         <dependency>
             <groupId>com.thoughtworks.xstream</groupId>
             <artifactId>xstream</artifactId>
-<<<<<<< HEAD
-            <version>1.4.13</version>
-=======
             <version>1.4.14</version>
->>>>>>> 67f9833c
             <exclusions>
                 <exclusion>
                     <groupId>xpp3</groupId>
