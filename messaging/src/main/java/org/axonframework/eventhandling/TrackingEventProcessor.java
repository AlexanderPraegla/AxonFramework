--- conflicted
+++ resolved
@@ -1145,7 +1145,7 @@
 
         @Override
         public void run() {
-<<<<<<< HEAD
+            try {
             int waitTime = 1;
             String processorName = TrackingEventProcessor.this.getName();
             while (getState().isRunning()) {
@@ -1175,82 +1175,14 @@
                         logger.info(
                                 "Fetching Segments for Processor '{}' still failing: {}. Preparing for retry in {}s",
                                 processorName, e.getMessage(), waitTime
-=======
-            try {
-                int waitTime = 1;
-                String processorName = TrackingEventProcessor.this.getName();
-                while (getState().isRunning()) {
-                    workLauncherRunning.set(true);
-                    int[] tokenStoreCurrentSegments;
-
-                    try {
-                        tokenStoreCurrentSegments = transactionManager.fetchInTransaction(
-                                () -> tokenStore.fetchSegments(processorName)
->>>>>>> 6c2f52b2
                         );
-
-                        // When in an initial stage, split segments to the requested number.
-                        if (tokenStoreCurrentSegments.length == 0 && segmentsSize > 0) {
-                            tokenStoreCurrentSegments = transactionManager.fetchInTransaction(
-                                    () -> {
-                                        TrackingToken initialToken = initialTrackingTokenBuilder.apply(messageSource);
-                                        tokenStore.initializeTokenSegments(processorName, segmentsSize, initialToken);
-                                        return tokenStore.fetchSegments(processorName);
-                                    }
-                            );
-                        }
-                        waitTime = 1;
-                    } catch (Exception e) {
-                        if (waitTime == 1) {
-                            logger.warn("Fetch Segments for Processor '{}' failed: {}. Preparing for retry in {}s",
-                                        processorName, e.getMessage(), waitTime, e);
-                        } else {
-                            logger.info(
-                                    "Fetching Segments for Processor '{}' still failing: {}. Preparing for retry in {}s",
-                                    processorName, e.getMessage(), waitTime
-                            );
-                        }
-                        doSleepFor(SECONDS.toMillis(waitTime));
-                        waitTime = Math.min(waitTime * 2, 60);
+                    }
+                    doSleepFor(SECONDS.toMillis(waitTime));
+                    waitTime = Math.min(waitTime * 2, 60);
 
                         continue;
                     }
 
-                    // Submit segmentation workers matching the size of our thread pool (-1 for the current dispatcher).
-                    // Keep track of the last processed segments...
-                    TrackingSegmentWorker workingInCurrentThread = null;
-                    for (int i = 0; i < tokenStoreCurrentSegments.length && availableThreads.get() > 0; i++) {
-                        int segmentId = tokenStoreCurrentSegments[i];
-
-                        if (!activeSegments.containsKey(segmentId) && canClaimSegment(segmentId)) {
-                            try {
-                                transactionManager.executeInTransaction(() -> {
-                                    TrackingToken token = tokenStore.fetchToken(processorName, segmentId);
-                                    int[] segmentIds = tokenStore.fetchSegments(processorName);
-                                    Segment segment = Segment.computeSegment(segmentId, segmentIds);
-                                    logger.info("Worker assigned to segment {} for processing", segment);
-                                    TrackerStatus newStatus = new TrackerStatus(segment, token);
-                                    TrackerStatus previousStatus = activeSegments.putIfAbsent(segmentId, newStatus);
-
-                                    if (previousStatus == null) {
-                                        trackerStatusChangeListener.onEventTrackerStatusChange(
-                                                singletonMap(segmentId, new AddedTrackerStatus(newStatus))
-                                        );
-                                    }
-                                });
-                            } catch (UnableToClaimTokenException ucte) {
-                                // When not able to claim a token for a given segment, we skip the
-                                logger.debug("Unable to claim the token for segment: {}. It is owned by another process",
-                                             segmentId);
-
-                                TrackerStatus removedStatus = activeSegments.remove(segmentId);
-                                if (removedStatus != null) {
-                                    trackerStatusChangeListener.onEventTrackerStatusChange(
-                                            singletonMap(segmentId, new RemovedTrackerStatus(removedStatus))
-                                    );
-                                }
-
-<<<<<<< HEAD
                 // Submit segmentation workers matching the size of our thread pool (-1 for the current dispatcher).
                 // Keep track of the last processed segments...
                 TrackingSegmentWorker workingInCurrentThread = null;
@@ -1267,28 +1199,31 @@
                                 TrackerStatus previousStatus = activeSegments.putIfAbsent(segmentId, newStatus);
 
                                 if (previousStatus == null) {
-=======
-                                continue;
-                            } catch (Exception e) {
-                                TrackerStatus removedStatus = activeSegments.remove(segmentId);
-                                if (removedStatus != null) {
->>>>>>> 6c2f52b2
                                     trackerStatusChangeListener.onEventTrackerStatusChange(
-                                            singletonMap(segmentId, new RemovedTrackerStatus(removedStatus))
+                                            singletonMap(segmentId, new AddedTrackerStatus(newStatus))
                                     );
                                 }
-<<<<<<< HEAD
                             });
                         } catch (UnableToClaimTokenException ucte) {
                             // When not able to claim a token for a given segment, we skip the
                             logger.debug("Unable to claim the token for segment: {}. It is owned by another process or has been split/merged concurrently",
                                          segmentId);
 
-                            TrackerStatus removedStatus = activeSegments.remove(segmentId);
-                            if (removedStatus != null) {
-                                trackerStatusChangeListener.onEventTrackerStatusChange(
-                                        singletonMap(segmentId, new RemovedTrackerStatus(removedStatus))
-=======
+                                TrackerStatus removedStatus = activeSegments.remove(segmentId);
+                                if (removedStatus != null) {
+                                    trackerStatusChangeListener.onEventTrackerStatusChange(
+                                            singletonMap(segmentId, new RemovedTrackerStatus(removedStatus))
+                                    );
+                                }
+
+                                continue;
+                            } catch (Exception e) {
+                                TrackerStatus removedStatus = activeSegments.remove(segmentId);
+                                if (removedStatus != null) {
+                                    trackerStatusChangeListener.onEventTrackerStatusChange(
+                                            singletonMap(segmentId, new RemovedTrackerStatus(removedStatus))
+                                    );
+                                }
                                 if (AxonNonTransientException.isCauseOf(e)) {
                                     logger.error(
                                             "An unrecoverable error has occurred wile attempting to claim a token "
@@ -1302,7 +1237,6 @@
                                         "An error occurred while attempting to claim a token for segment: {}. "
                                                 + "Will retry later...",
                                         segmentId, e
->>>>>>> 6c2f52b2
                                 );
                                 break;
                             }
