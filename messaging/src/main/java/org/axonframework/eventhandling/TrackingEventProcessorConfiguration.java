/*
<<<<<<< HEAD
 * Copyright (c) 2010-2022. Axon Framework
=======
 * Copyright (c) 2010-2021. Axon Framework
>>>>>>> 6445c1da
 *
 * Licensed under the Apache License, Version 2.0 (the "License");
 * you may not use this file except in compliance with the License.
 * You may obtain a copy of the License at
 *
 *    http://www.apache.org/licenses/LICENSE-2.0
 *
 * Unless required by applicable law or agreed to in writing, software
 * distributed under the License is distributed on an "AS IS" BASIS,
 * WITHOUT WARRANTIES OR CONDITIONS OF ANY KIND, either express or implied.
 * See the License for the specific language governing permissions and
 * limitations under the License.
 */

package org.axonframework.eventhandling;

import org.axonframework.common.Assert;
import org.axonframework.common.AxonThreadFactory;
import org.axonframework.messaging.StreamableMessageSource;

import java.util.concurrent.ThreadFactory;
import java.util.concurrent.ThreadPoolExecutor;
import java.util.concurrent.TimeUnit;
import java.util.function.Function;
import javax.annotation.Nonnull;

import static org.axonframework.common.BuilderUtils.*;

/**
 * Configuration object for the {@link TrackingEventProcessor}. The TrackingEventProcessorConfiguration provides access
 * to the options to tweak various settings. Instances are not thread-safe and should not be altered after they have
 * been used to initialize a TrackingEventProcessor.
 *
 * @author Christophe Bouhier
 * @author Allard Buijze
 * @since 3.1
 */
public class TrackingEventProcessorConfiguration {

    private static final int DEFAULT_BATCH_SIZE = 1;
    private static final int DEFAULT_THREAD_COUNT = 1;
    private static final int DEFAULT_TOKEN_CLAIM_INTERVAL = 5000;
    private static final long DEFAULT_WORKER_TERMINATION_TIMEOUT_MS = 5000;

    private final int maxThreadCount;
    private int batchSize;
    private int initialSegmentCount;
    private Function<StreamableMessageSource<TrackedEventMessage<?>>, TrackingToken> initialTrackingTokenBuilder = StreamableMessageSource::createTailToken;
    private Function<String, ThreadFactory> threadFactory;
    private long tokenClaimInterval;
    private int eventAvailabilityTimeout = 1000;
    private EventTrackerStatusChangeListener eventTrackerStatusChangeListener = EventTrackerStatusChangeListener.noOp();
    private boolean autoStart;
    private long workerTerminationTimeout;

    /**
     * Initialize a configuration with single threaded processing.
     *
     * @return a Configuration prepared for single threaded processing
     */
    public static TrackingEventProcessorConfiguration forSingleThreadedProcessing() {
        return new TrackingEventProcessorConfiguration(DEFAULT_THREAD_COUNT);
    }

    /**
     * Initialize a configuration instance with the given {@code threadCount}. This is both the number of threads that a
     * processor will start for processing, as well as the initial number of segments that will be created when the
     * processor is first started.
     *
     * @param threadCount the number of segments to process in parallel
     * @return a newly created configuration
     */
    public static TrackingEventProcessorConfiguration forParallelProcessing(int threadCount) {
        return new TrackingEventProcessorConfiguration(threadCount);
    }

    private TrackingEventProcessorConfiguration(int numberOfSegments) {
        this.batchSize = DEFAULT_BATCH_SIZE;
        this.initialSegmentCount = numberOfSegments;
        this.maxThreadCount = numberOfSegments;
        this.threadFactory = pn -> new AxonThreadFactory("EventProcessor[" + pn + "]");
        this.tokenClaimInterval = DEFAULT_TOKEN_CLAIM_INTERVAL;
        this.autoStart = true;
        this.workerTerminationTimeout = DEFAULT_WORKER_TERMINATION_TIMEOUT_MS;
    }

    /**
     * @param batchSize The maximum number of events to process in a single batch.
     * @return {@code this} for method chaining
     */
    public TrackingEventProcessorConfiguration andBatchSize(int batchSize) {
        Assert.isTrue(batchSize > 0, () -> "Batch size must be greater or equal to 1");
        this.batchSize = batchSize;
        return this;
    }

    /**
     * @param segmentsSize The number of segments requested for handling asynchronous processing of events.
     * @return {@code this} for method chaining
     */
    public TrackingEventProcessorConfiguration andInitialSegmentsCount(int segmentsSize) {
        this.initialSegmentCount = segmentsSize;
        return this;
    }

    /**
     * Sets the ThreadFactory to use to create the threads to process events on. Each Segment will be processed by a
     * separate thread.
     *
     * @param threadFactory The factory to create threads with
     * @return {@code this} for method chaining
     */
    public TrackingEventProcessorConfiguration andThreadFactory(
            @Nonnull Function<String, ThreadFactory> threadFactory) {
        this.threadFactory = threadFactory;
        return this;
    }

    /**
     * Set the duration where a Tracking Processor will wait for the availability of Events, in each cycle, before
     * extending the claim on the tokens it owns.
     * <p>
     * Note that some storage engines for the EmbeddedEventStore do not support streaming. They may poll for messages
     * once on an {@link TrackingEventStream#hasNextAvailable(int, TimeUnit)} invocation, and wait for the timeout to
     * occur.
     * <p>
     * This value should be significantly shorter than the claim timeout configured on the Token Store. Failure to do so
     * may cause claims to be stolen while a tread is waiting for events. Also, with very long timeouts, it will take
     * longer for threads to pick up the instructions they need to process.
     * <p>
     * Defaults to 1 second.
     * <p>
     * The given value must be strictly larger than 0, and may not exceed {@code Integer.MAX_VALUE} milliseconds.
     *
     * @param interval The interval in which claims on segments need to be extended
     * @param unit     The unit in which the interval is expressed
     * @return {@code this} for method chaining
     */
    public TrackingEventProcessorConfiguration andEventAvailabilityTimeout(long interval, TimeUnit unit) {
        long i = unit.toMillis(interval);
        assertThat(i, it -> it <= Integer.MAX_VALUE,
                   "Interval may not be longer than Integer.MAX_VALUE milliseconds long");
        assertThat(i, it -> it > 0, "Interval must be strictly positive");
        this.eventAvailabilityTimeout = (int) i;
        return this;
    }

    /**
     * Sets the Builder to use to create the initial tracking token. This token is used by the processor as a starting
     * point.
     *
     * @param initialTrackingTokenBuilder The Builder of initial tracking token
     * @return {@code this} for method chaining
     */
    public TrackingEventProcessorConfiguration andInitialTrackingToken(
            @Nonnull Function<StreamableMessageSource<TrackedEventMessage<?>>, TrackingToken> initialTrackingTokenBuilder) {
        this.initialTrackingTokenBuilder = initialTrackingTokenBuilder;
        return this;
    }

    /**
     * Sets the time to wait after a failed attempt to claim any token, before making another attempt.
     *
     * @param tokenClaimInterval The time to wait in between attempts to claim a token
     * @param timeUnit           The unit of time
     * @return {@code this} for method chaining
     */
    public TrackingEventProcessorConfiguration andTokenClaimInterval(long tokenClaimInterval,
                                                                     @Nonnull TimeUnit timeUnit) {
        this.tokenClaimInterval = timeUnit.toMillis(tokenClaimInterval);
        return this;
    }

    /**
     * Whether to automatically start the processor when event processing is initialized. If set to {@code false}, the
     * application must explicitly start the processor. This can be useful if the application needs to perform its own
     * initialization before it begins processing new events.
     * <p>
     * The autostart setting does not impact the shutdown process of the processor. It will always be triggered when the
     * framework receives a signal to shut down.
     *
     * @param autoStart {@code true} to automatically start the processor (the default), {@code false} if the
     *                  application will start the processor itself.
     * @return {@code this} for method chaining
     */
    public TrackingEventProcessorConfiguration andAutoStart(boolean autoStart) {
        this.autoStart = autoStart;
        return this;
    }

    /**
     * Sets the {@link EventTrackerStatusChangeListener} which will be called on {@link EventTrackerStatus} changes.
     * Defaults to {@link EventTrackerStatusChangeListener#noOp()}.
     *
     * @param eventTrackerStatusChangeListener the {@link EventTrackerStatusChangeListener} to use
     * @return {@code this} for method chaining
     */
    public TrackingEventProcessorConfiguration andEventTrackerStatusChangeListener(
            @Nonnull EventTrackerStatusChangeListener eventTrackerStatusChangeListener
    ) {
        assertNonNull(eventTrackerStatusChangeListener, "EventTrackerStatusChangeListener may not be null");
        this.eventTrackerStatusChangeListener = eventTrackerStatusChangeListener;
        return this;
    }

    /**
     * Sets the shutdown timeout to terminate active workers. Defaults to 5000ms.
     *
     * @param workerTerminationTimeout the timeout for workers to terminate on a shutdown
     * @return {@code this} for method chaining
     */
    public TrackingEventProcessorConfiguration andWorkerTerminationTimeout(long workerTerminationTimeout) {
        assertStrictPositive(workerTerminationTimeout, "The worker termination timeout should be strictly positive");
        this.workerTerminationTimeout = workerTerminationTimeout;
        return this;
    }

    /**
     * @return the maximum number of events to process in a single batch.
     */
    public int getBatchSize() {
        return batchSize;
    }

    /**
     * @return the number of segments requested for handling asynchronous processing of events.
     */
    public int getInitialSegmentsCount() {
        return initialSegmentCount;
    }

    /**
     * @return the Builder of initial tracking token
     */
    public Function<StreamableMessageSource<TrackedEventMessage<?>>, TrackingToken> getInitialTrackingToken() {
        return initialTrackingTokenBuilder;
    }

    /**
     * @return the pool size of core threads as per {@link ThreadPoolExecutor#getCorePoolSize()}
     */
    public int getMaxThreadCount() {
        return maxThreadCount;
    }

    /**
     * @return the time, in milliseconds, that a processor should wait for available events before going into a cycle of
     * updating claims and checking for incoming instructions.
     */
    public int getEventAvailabilityTimeout() {
        return eventAvailabilityTimeout;
    }

    /**
     * Provides the ThreadFactory to use to construct Threads for the processor with given {@code processorName}
     *
     * @param processorName The name of the processor for which to return the ThreadFactory
     * @return the thread factory configured
     */
    public ThreadFactory getThreadFactory(String processorName) {
        return threadFactory.apply(processorName);
    }

    /**
     * Returns the time, in milliseconds, the processor should wait after a failed attempt to claim any segments for
     * processing. Generally, this means all segments are claimed.
     *
     * @return the time, in milliseconds, to wait in between attempts to claim a token
     * @see #andTokenClaimInterval(long, TimeUnit)
     */
    public long getTokenClaimInterval() {
        return tokenClaimInterval;
    }

    /**
     * @return {@code} true if the processor should be started automatically by the framework.
     */
    public boolean isAutoStart() {
        return autoStart;
    }

    /**
     * Returns the {@link EventTrackerStatusChangeListener} defined in this configuration, to be called whenever an
     * {@link EventTrackerStatus} change occurs.
     *
     * @return the {@link EventTrackerStatusChangeListener} defined in this configuration
     */
    public EventTrackerStatusChangeListener getEventTrackerStatusChangeListener() {
        return eventTrackerStatusChangeListener;
    }

    /**
     * Returns the timeout to terminate workers during a {@link TrackingEventProcessor#shutDown()}.
     *
     * @return the timeout to terminate workers during a {@link TrackingEventProcessor#shutDown()}
     */
    public long getWorkerTerminationTimeout() {
        return workerTerminationTimeout;
    }
}<|MERGE_RESOLUTION|>--- conflicted
+++ resolved
@@ -1,9 +1,5 @@
 /*
-<<<<<<< HEAD
  * Copyright (c) 2010-2022. Axon Framework
-=======
- * Copyright (c) 2010-2021. Axon Framework
->>>>>>> 6445c1da
  *
  * Licensed under the Apache License, Version 2.0 (the "License");
  * you may not use this file except in compliance with the License.
@@ -222,6 +218,18 @@
     }
 
     /**
+     * Sets the shutdown timeout to terminate active workers. Defaults to 5000ms.
+     *
+     * @param workerTerminationTimeout the timeout for workers to terminate on a shutdown
+     * @return {@code this} for method chaining
+     */
+    public TrackingEventProcessorConfiguration andWorkerTerminationTimeout(long workerTerminationTimeout) {
+        assertStrictPositive(workerTerminationTimeout, "The worker termination timeout should be strictly positive");
+        this.workerTerminationTimeout = workerTerminationTimeout;
+        return this;
+    }
+
+    /**
      * @return the maximum number of events to process in a single batch.
      */
     public int getBatchSize() {
