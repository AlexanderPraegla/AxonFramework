--- conflicted
+++ resolved
@@ -771,12 +771,7 @@
                         TrackingToken otherUnwrapped = WrappedToken.unwrapLowerBound(token);
 
                         streamStartPosition = streamStartPosition == null || otherUnwrapped == null
-<<<<<<< HEAD
                                               ? null : streamStartPosition.lowerBound(otherUnwrapped);
-                        logger.debug("Processor [{}] claimed {} for processing.", name, segment);
-=======
-                                ? null : streamStartPosition.lowerBound(otherUnwrapped);
->>>>>>> 30067c90
                         workPackages.computeIfAbsent(segment.getSegmentId(),
                                                      wp -> workPackageFactory.apply(segment, token));
                     }
