--- conflicted
+++ resolved
@@ -36,13 +36,9 @@
 import org.reactivestreams.Publisher;
 import org.slf4j.Logger;
 import org.slf4j.LoggerFactory;
-<<<<<<< HEAD
 import reactor.core.publisher.Flux;
 import reactor.core.publisher.Mono;
 import reactor.core.publisher.Signal;
-=======
-import reactor.core.publisher.Mono;
->>>>>>> 5473ba38
 
 import java.lang.reflect.Type;
 import java.util.Collection;
@@ -316,29 +312,12 @@
         return getSubscriptionQueryResult(initialResult, updateHandlerRegistration);
     }
 
-<<<<<<< HEAD
     private <Q, I, U> void assertSubQueryResponseTypes(SubscriptionQueryMessage<Q, I, U> query) {
         Assert.isFalse(query.getResponseType() instanceof FluxResponseType,
                        () -> "Subscription Query query does not support Flux as a return type.");
         Assert.isFalse(query.getUpdateResponseType() instanceof FluxResponseType,
                        () -> "Subscription Query query does not support Flux as an update type.");
     }
-
-    private <Q, I, U> MonoWrapper<QueryResponseMessage<I>> getInitialResultMono(
-            SubscriptionQueryMessage<Q, I, U> query
-    ) {
-        return MonoWrapper.create(monoSink -> query(query)
-                .thenAccept(monoSink::success)
-                .exceptionally(t -> {
-                    logger.error(
-                            format("An error happened while trying to report an initial result. Query: %s", query), t
-                    );
-                    monoSink.error(t.getCause());
-                    return null;
-                }));
-    }
-=======
->>>>>>> 5473ba38
 
     private <I, U> DefaultSubscriptionQueryResult<QueryResponseMessage<I>, SubscriptionQueryUpdateMessage<U>> getSubscriptionQueryResult(
             Mono<QueryResponseMessage<I>> initialResult,
