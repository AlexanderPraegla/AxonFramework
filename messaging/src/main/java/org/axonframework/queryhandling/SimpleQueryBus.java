--- conflicted
+++ resolved
@@ -142,13 +142,9 @@
     }
 
     @Override
-<<<<<<< HEAD
     public <Q, R> CompletableFuture<QueryResponseMessage<R>> query(@Nonnull QueryMessage<Q, R> query) {
-=======
-    public <Q, R> CompletableFuture<QueryResponseMessage<R>> query(QueryMessage<Q, R> query) {
         Assert.isFalse(Publisher.class.isAssignableFrom(query.getResponseType().getExpectedResponseType()),
                        () -> "Direct query does not support Flux as a return type.");
->>>>>>> 74cec7ff
         MessageMonitor.MonitorCallback monitorCallback = messageMonitor.onMessageIngested(query);
         QueryMessage<Q, R> interceptedQuery = intercept(query);
         List<MessageHandler<? super QueryMessage<?, ?>>> handlers = getHandlersForMessage(interceptedQuery);
@@ -195,10 +191,6 @@
     }
 
     @Override
-<<<<<<< HEAD
-    public <Q, R> Stream<QueryResponseMessage<R>> scatterGather(@Nonnull QueryMessage<Q, R> query, long timeout,
-                                                                @Nonnull TimeUnit unit) {
-=======
     public <Q, R> Publisher<QueryResponseMessage<R>> streamingQuery(StreamingQueryMessage<Q, R> query) {
         return Mono.just(intercept(query))
                    .flatMapMany(interceptedQuery -> Mono.just(interceptedQuery)
@@ -237,10 +229,10 @@
     }
 
     @Override
-    public <Q, R> Stream<QueryResponseMessage<R>> scatterGather(QueryMessage<Q, R> query, long timeout, TimeUnit unit) {
+    public <Q, R> Stream<QueryResponseMessage<R>> scatterGather(@Nonnull QueryMessage<Q, R> query, long timeout,
+                                                                @Nonnull TimeUnit unit) {
         Assert.isFalse(Publisher.class.isAssignableFrom(query.getResponseType().getExpectedResponseType()),
                        () -> "Scatter-Gather query does not support Flux as a return type.");
->>>>>>> 74cec7ff
         MessageMonitor.MonitorCallback monitorCallback = messageMonitor.onMessageIngested(query);
         QueryMessage<Q, R> interceptedQuery = intercept(query);
         List<MessageHandler<? super QueryMessage<?, ?>>> handlers = getHandlersForMessage(interceptedQuery);
