#
# Copyright (c) 2010-2020. Axon Framework
<<<<<<< HEAD
#
# Licensed under the Apache License, Version 2.0 (the "License");
# you may not use this file except in compliance with the License.
# You may obtain a copy of the License at
#
#    http://www.apache.org/licenses/LICENSE-2.0
#
# Unless required by applicable law or agreed to in writing, software
# distributed under the License is distributed on an "AS IS" BASIS,
# WITHOUT WARRANTIES OR CONDITIONS OF ANY KIND, either express or implied.
# See the License for the specific language governing permissions and
# limitations under the License.
#

#
# Copyright (c) 2010-2018. Axon Framework
=======
>>>>>>> 06534e38
#
# Licensed under the Apache License, Version 2.0 (the "License");
# you may not use this file except in compliance with the License.
# You may obtain a copy of the License at
#
#    http://www.apache.org/licenses/LICENSE-2.0
#
# Unless required by applicable law or agreed to in writing, software
# distributed under the License is distributed on an "AS IS" BASIS,
# WITHOUT WARRANTIES OR CONDITIONS OF ANY KIND, either express or implied.
# See the License for the specific language governing permissions and
# limitations under the License.
#

org.axonframework.commandhandling.MethodCommandHandlerDefinition
org.axonframework.deadline.annotation.DeadlineMethodMessageHandlerDefinition
org.axonframework.eventhandling.replay.ReplayAwareMessageHandlerWrapper
<<<<<<< HEAD
org.axonframework.deadline.annotation.DeadlineMethodMessageHandlerDefinition
org.axonframework.messaging.annotation.MessageHandlerInterceptorDefinition
=======
org.axonframework.queryhandling.annotation.MethodQueryMessageHandlerDefinition
>>>>>>> 06534e38
<|MERGE_RESOLUTION|>--- conflicted
+++ resolved
@@ -1,24 +1,5 @@
 #
 # Copyright (c) 2010-2020. Axon Framework
-<<<<<<< HEAD
-#
-# Licensed under the Apache License, Version 2.0 (the "License");
-# you may not use this file except in compliance with the License.
-# You may obtain a copy of the License at
-#
-#    http://www.apache.org/licenses/LICENSE-2.0
-#
-# Unless required by applicable law or agreed to in writing, software
-# distributed under the License is distributed on an "AS IS" BASIS,
-# WITHOUT WARRANTIES OR CONDITIONS OF ANY KIND, either express or implied.
-# See the License for the specific language governing permissions and
-# limitations under the License.
-#
-
-#
-# Copyright (c) 2010-2018. Axon Framework
-=======
->>>>>>> 06534e38
 #
 # Licensed under the Apache License, Version 2.0 (the "License");
 # you may not use this file except in compliance with the License.
@@ -36,9 +17,5 @@
 org.axonframework.commandhandling.MethodCommandHandlerDefinition
 org.axonframework.deadline.annotation.DeadlineMethodMessageHandlerDefinition
 org.axonframework.eventhandling.replay.ReplayAwareMessageHandlerWrapper
-<<<<<<< HEAD
-org.axonframework.deadline.annotation.DeadlineMethodMessageHandlerDefinition
 org.axonframework.messaging.annotation.MessageHandlerInterceptorDefinition
-=======
-org.axonframework.queryhandling.annotation.MethodQueryMessageHandlerDefinition
->>>>>>> 06534e38
+org.axonframework.queryhandling.annotation.MethodQueryMessageHandlerDefinition