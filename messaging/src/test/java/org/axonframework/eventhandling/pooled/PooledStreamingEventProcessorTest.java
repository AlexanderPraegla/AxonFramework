/*
 * Copyright (c) 2010-2022. Axon Framework
 *
 * Licensed under the Apache License, Version 2.0 (the "License");
 * you may not use this file except in compliance with the License.
 * You may obtain a copy of the License at
 *
 *    http://www.apache.org/licenses/LICENSE-2.0
 *
 * Unless required by applicable law or agreed to in writing, software
 * distributed under the License is distributed on an "AS IS" BASIS,
 * WITHOUT WARRANTIES OR CONDITIONS OF ANY KIND, either express or implied.
 * See the License for the specific language governing permissions and
 * limitations under the License.
 */

package org.axonframework.eventhandling.pooled;

import org.axonframework.common.AxonConfigurationException;
import org.axonframework.common.transaction.NoTransactionManager;
import org.axonframework.eventhandling.EventHandlerInvoker;
import org.axonframework.eventhandling.EventMessage;
import org.axonframework.eventhandling.GenericEventMessage;
import org.axonframework.eventhandling.GlobalSequenceTrackingToken;
import org.axonframework.eventhandling.PropagatingErrorHandler;
import org.axonframework.eventhandling.ReplayToken;
import org.axonframework.eventhandling.Segment;
import org.axonframework.eventhandling.TrackedEventMessage;
import org.axonframework.eventhandling.TrackingToken;
import org.axonframework.eventhandling.tokenstore.TokenStore;
import org.axonframework.eventhandling.tokenstore.inmemory.InMemoryTokenStore;
import org.axonframework.messaging.Message;
import org.axonframework.messaging.StreamableMessageSource;
import org.axonframework.messaging.unitofwork.RollbackConfigurationType;
<<<<<<< HEAD
import org.axonframework.utils.InMemoryStreamableEventSource;
=======
import org.axonframework.tracing.TestSpanFactory;
>>>>>>> e905e6f1
import org.axonframework.utils.MockException;
import org.junit.jupiter.api.*;
import org.mockito.*;

import java.util.ArrayList;
import java.util.Arrays;
import java.util.Collections;
import java.util.List;
import java.util.Objects;
import java.util.Optional;
import java.util.concurrent.CompletableFuture;
import java.util.concurrent.CountDownLatch;
import java.util.concurrent.ExecutionException;
import java.util.concurrent.Executors;
import java.util.concurrent.ScheduledExecutorService;
import java.util.concurrent.TimeUnit;
import java.util.concurrent.TimeoutException;
import java.util.function.Function;
import java.util.function.UnaryOperator;
import java.util.stream.Collectors;
import java.util.stream.IntStream;
import java.util.stream.Stream;

import static org.axonframework.utils.AssertUtils.assertWithin;
import static org.junit.jupiter.api.Assertions.*;
import static org.mockito.ArgumentMatchers.*;
import static org.mockito.Mockito.*;

/**
 * Test class validating the {@link PooledStreamingEventProcessor}.
 *
 * @author Allard Buijze
 * @author Steven van Beelen
 */
class PooledStreamingEventProcessorTest {

    private static final String PROCESSOR_NAME = "test";

    private PooledStreamingEventProcessor testSubject;
    private EventHandlerInvoker stubEventHandler;
    private InMemoryStreamableEventSource stubMessageSource;
    private InMemoryTokenStore tokenStore;
    private ScheduledExecutorService coordinatorExecutor;
    private ScheduledExecutorService workerExecutor;
    private TestSpanFactory spanFactory;

    @BeforeEach
    void setUp() {
<<<<<<< HEAD
        stubMessageSource = new InMemoryStreamableEventSource();
=======
        spanFactory = new TestSpanFactory();
        stubMessageSource = new InMemoryMessageSource();
>>>>>>> e905e6f1
        stubEventHandler = mock(EventHandlerInvoker.class);
        tokenStore = spy(new InMemoryTokenStore());
        coordinatorExecutor = Executors.newScheduledThreadPool(2);
        workerExecutor = Executors.newScheduledThreadPool(8);

        setTestSubject(createTestSubject());

        when(stubEventHandler.canHandleType(any())).thenReturn(true);
        when(stubEventHandler.canHandle(any(), any())).thenReturn(true);
    }

    private void setTestSubject(PooledStreamingEventProcessor testSubject) {
        this.testSubject = testSubject;
    }

    private PooledStreamingEventProcessor createTestSubject() {
        return createTestSubject(builder -> builder);
    }

    private PooledStreamingEventProcessor createTestSubject(
            UnaryOperator<PooledStreamingEventProcessor.Builder> customization
    ) {
        PooledStreamingEventProcessor.Builder processorBuilder =
                PooledStreamingEventProcessor.builder()
                                             .name(PROCESSOR_NAME)
                                             .spanFactory(spanFactory)
                                             .eventHandlerInvoker(stubEventHandler)
                                             .rollbackConfiguration(RollbackConfigurationType.ANY_THROWABLE)
                                             .errorHandler(PropagatingErrorHandler.instance())
                                             .messageSource(stubMessageSource)
                                             .tokenStore(tokenStore)
                                             .transactionManager(NoTransactionManager.instance())
                                             .coordinatorExecutor(coordinatorExecutor)
                                             .workerExecutor(workerExecutor)
                                             .initialSegmentCount(8)
                                             .claimExtensionThreshold(1000);
        return customization.apply(processorBuilder).build();
    }

    @AfterEach
    void tearDown() {
        testSubject.shutDown();
        coordinatorExecutor.shutdown();
        workerExecutor.shutdown();
    }

    @Test
    void retriesWhenTokenInitializationInitiallyFails() {
        InMemoryTokenStore spy = spy(tokenStore);
        setTestSubject(createTestSubject(b -> b.tokenStore(spy)));

        doThrow(new RuntimeException("Simulated failure")).doCallRealMethod()
                                                          .when(spy)
                                                          .initializeTokenSegments(any(), anyInt(), any());

        List<EventMessage<Integer>> events = IntStream.range(0, 100)
                                                      .mapToObj(GenericEventMessage::new)
                                                      .collect(Collectors.toList());
        events.forEach(stubMessageSource::publishMessage);
        mockEventHandlerInvoker();
        testSubject.start();

        assertTrue(testSubject.isRunning());

        assertWithin(1, TimeUnit.SECONDS, () -> assertEquals(8, testSubject.processingStatus().size()));
        assertWithin(2, TimeUnit.SECONDS, () -> {
            long nonNullTokens = IntStream.range(0, 8)
                                          .mapToObj(i -> tokenStore.fetchToken(PROCESSOR_NAME, i))
                                          .filter(Objects::nonNull)
                                          .count();
            assertEquals(8, nonNullTokens);
        });
        assertEquals(8, testSubject.processingStatus().size());
    }

    @Test
    void startShutsDownImmediatelyIfCoordinatorExecutorThrowsAnException() {
        ScheduledExecutorService spiedCoordinatorExecutor = spy(coordinatorExecutor);
        doThrow(new IllegalArgumentException("Some exception")).when(spiedCoordinatorExecutor)
                                                               .submit(any(Runnable.class));

        setTestSubject(createTestSubject(builder -> builder.coordinatorExecutor(spiedCoordinatorExecutor)));

        assertThrows(IllegalArgumentException.class, testSubject::start);
        assertFalse(testSubject.isRunning());
    }

    @Test
    void secondStartInvocationIsIgnored() {
        ScheduledExecutorService spiedCoordinatorExecutor = spy(coordinatorExecutor);

        setTestSubject(createTestSubject(builder -> builder.coordinatorExecutor(spiedCoordinatorExecutor)));

        testSubject.start();
        // The second invocation does not cause the Coordinator to schedule another CoordinationTask.
        testSubject.start();
        verify(spiedCoordinatorExecutor, times(1)).submit(any(Runnable.class));
    }

    @Test
    void startingProcessorClaimsAllAvailableTokens() {
        startAndAssertProcessorClaimsAllTokens();
    }

    private void startAndAssertProcessorClaimsAllTokens() {
        List<EventMessage<Integer>> events = IntStream.range(0, 100)
                                                      .mapToObj(GenericEventMessage::new)
                                                      .collect(Collectors.toList());
        events.forEach(stubMessageSource::publishMessage);
        mockEventHandlerInvoker();

        testSubject.start();

        assertWithin(1, TimeUnit.SECONDS, () -> assertEquals(8, testSubject.processingStatus().size()));
        assertWithin(2, TimeUnit.SECONDS, () -> {
            long nonNullTokens = IntStream.range(0, 8)
                                          .mapToObj(i -> tokenStore.fetchToken(PROCESSOR_NAME, i))
                                          .filter(Objects::nonNull)
                                          .count();
            assertEquals(8, nonNullTokens);
        });
        assertEquals(8, testSubject.processingStatus().size());
    }

    @Test
    void handlingEventsAreCorrectlyTraced() throws Exception {
        CountDownLatch countDownLatch = new CountDownLatch(8);
        List<Message<?>> invokedMessages = new CopyOnWriteArrayList<>();
        mockEventHandlerInvoker();
        doAnswer(
                answer -> {
                    EventMessage message = answer.getArgument(0, EventMessage.class);
                    invokedMessages.add(message);
                    spanFactory.verifySpanActive("PooledStreamingEventProcessor[test].process", message);
                    countDownLatch.countDown();
                    return null;
                }
        ).when(stubEventHandler).handle(any(), any());

        List<EventMessage<Integer>> events = IntStream.range(0, 8)
                                                      .mapToObj(GenericEventMessage::new)
                                                      .collect(Collectors.toList());
        events.forEach(stubMessageSource::publishMessage);
        testSubject.start();
        assertTrue(countDownLatch.await(5, TimeUnit.SECONDS));
        invokedMessages.forEach(e -> {
            assertWithin(1, TimeUnit.SECONDS, () -> {
                spanFactory.verifySpanCompleted("PooledStreamingEventProcessor[test].process", e);
            });
        });
    }

    @Test
    void processorOnlyTriesToClaimAvailableSegments() {
        tokenStore.storeToken(new GlobalSequenceTrackingToken(1L), "test", 0);
        tokenStore.storeToken(new GlobalSequenceTrackingToken(2L), "test", 1);
        tokenStore.storeToken(new GlobalSequenceTrackingToken(1L), "test", 2);
        tokenStore.storeToken(new GlobalSequenceTrackingToken(1L), "test", 3);
        when(tokenStore.fetchAvailableSegments(testSubject.getName())).thenReturn(Collections.singletonList(Segment.computeSegment(2, 0, 1, 2, 3)));

        testSubject.start();

        assertWithin(1, TimeUnit.SECONDS, () -> assertEquals(1, testSubject.processingStatus().size()));
        assertWithin(1, TimeUnit.SECONDS, () -> assertTrue(testSubject.processingStatus().containsKey(2)));
        verify(tokenStore, never()).fetchToken(eq(testSubject.getName()), intThat(i -> Arrays.asList(0, 1, 3).contains(i)));
    }

    @Test
    void startingAfterShutdownLetsProcessorProceed() {
        when(stubEventHandler.supportsReset()).thenReturn(true);

        testSubject.start();
        testSubject.shutDown();

        List<EventMessage<Integer>> events = IntStream.range(0, 100)
                                                      .mapToObj(GenericEventMessage::new)
                                                      .collect(Collectors.toList());
        events.forEach(stubMessageSource::publishMessage);

        testSubject.start();

        assertWithin(
                1, TimeUnit.SECONDS,
                () -> assertEquals(8, testSubject.processingStatus().size())
        );
        assertWithin(2, TimeUnit.SECONDS, () -> {
            long nonNullTokens = IntStream.range(0, 8)
                                          .mapToObj(i -> tokenStore.fetchToken(PROCESSOR_NAME, i))
                                          .filter(Objects::nonNull)
                                          .count();
            assertEquals(8, nonNullTokens);
        });
        assertEquals(8, testSubject.processingStatus().size());
    }

    @Test
    void allTokensUpdatedToLatestValue() {
        List<EventMessage<Integer>> events = IntStream.range(0, 100)
                                                      .mapToObj(GenericEventMessage::new)
                                                      .collect(Collectors.toList());
        events.forEach(stubMessageSource::publishMessage);
        mockEventHandlerInvoker();

        testSubject.start();

        assertWithin(1, TimeUnit.SECONDS, () -> assertEquals(8, testSubject.processingStatus().size()));
        assertWithin(6, TimeUnit.SECONDS, () -> {
            long lowestToken = IntStream.range(0, 8)
                                        .mapToObj(i -> tokenStore.fetchToken(testSubject.getName(), i))
                                        .mapToLong(this::tokenPosition)
                                        .min()
                                        .orElse(-1);
            assertEquals(100, lowestToken);
        });
    }

    private long tokenPosition(TrackingToken token) {
        return token == null ? 0 : token.position().orElseThrow(IllegalArgumentException::new);
    }

    @Test
    void exceptionWhileHandlingEventAbortsWorker() throws Exception {
        List<EventMessage<Integer>> events = Stream.of(1, 2, 2, 4, 5)
                                                   .map(GenericEventMessage::new)
                                                   .collect(Collectors.toList());
        mockEventHandlerInvoker();
        doThrow(new RuntimeException("Simulating worker failure"))
                .doNothing()
                .when(stubEventHandler)
                .handle(argThat(em -> em.getIdentifier().equals(events.get(2).getIdentifier())), any());

        testSubject.start();

        assertWithin(1, TimeUnit.SECONDS, () -> assertEquals(8, testSubject.processingStatus().size()));
        assertEquals(8, tokenStore.fetchSegments(PROCESSOR_NAME).length);

        verify(stubEventHandler, never()).canHandle(any(), any());

        events.forEach(e -> stubMessageSource.publishMessage(e));

        assertWithin(1, TimeUnit.SECONDS, () -> {
            try {
                verify(stubEventHandler).handle(
                        argThat(em -> em.getIdentifier().equals(events.get(2).getIdentifier())),
                        argThat(s -> s.getSegmentId() == events.get(2).getPayload())
                );
            } catch (Exception e) {
                throw new RuntimeException(e);
            }
        });

        assertWithin(1, TimeUnit.SECONDS, () -> {
            assertEquals(7, testSubject.processingStatus().size());
            assertFalse(testSubject.processingStatus().containsKey(2));
        });
    }

    @Test
    void workPackageIsAbortedWhenExtendingClaimFails() {
        InMemoryTokenStore spy = spy(tokenStore);
        setTestSubject(createTestSubject(b -> b.tokenStore(spy)
                                               .messageSource(new InMemoryStreamableEventSource(true))
                                               .claimExtensionThreshold(10)));

        doThrow(new MockException("Simulated failure")).when(spy)
                                                       .extendClaim(any(), anyInt());

        testSubject.start();
        assertWithin(
                250, TimeUnit.MILLISECONDS,
                () -> verify(spy, atLeastOnce()).extendClaim(testSubject.getName(), 0)
        );
        assertWithin(100, TimeUnit.MILLISECONDS, () -> assertTrue(testSubject.processingStatus().isEmpty()));
    }

    @Test
    void handlingUnknownMessageTypeWillAdvanceToken() {
        setTestSubject(createTestSubject(builder -> builder.initialSegmentCount(1)));

        when(stubEventHandler.canHandle(any(), any())).thenReturn(false);
        when(stubEventHandler.canHandleType(Integer.class)).thenReturn(false);

        EventMessage<Integer> eventToIgnoreOne = GenericEventMessage.asEventMessage(1337);
        stubMessageSource.publishMessage(eventToIgnoreOne);

        testSubject.start();
        assertWithin(1, TimeUnit.SECONDS, () -> assertEquals(1, testSubject.processingStatus().size()));
        assertWithin(
                100, TimeUnit.MILLISECONDS,
                () -> assertEquals(1, testSubject.processingStatus().get(0).getCurrentPosition().orElse(0))
        );

        assertEquals(1, stubMessageSource.getIgnoredEvents().size());
    }

    @Test
    void tokenStoreReturningSingleNullToken() {
        when(stubEventHandler.canHandle(any(), any())).thenReturn(false);
        when(stubEventHandler.canHandleType(Integer.class)).thenReturn(false);

        tokenStore.initializeTokenSegments(testSubject.getName(), 2);
        tokenStore.storeToken(new GlobalSequenceTrackingToken(0), testSubject.getName(), 1);

        testSubject.start();

        assertWithin(1, TimeUnit.SECONDS, () -> {
            assertEquals(2, testSubject.processingStatus().size());
        });
    }

    @Test
    void eventsWhichMustBeIgnoredAreNotHandledOnlyValidated() throws Exception {
        setTestSubject(createTestSubject(builder -> builder.initialSegmentCount(1)));

        // The custom ArgumentMatcher, for some reason, first runs the assertion with null, failing the current check.
        // Hence a null check is added to the matcher.
        when(stubEventHandler.canHandle(
                argThat(argument -> argument != null && Integer.class.equals(argument.getPayloadType())), any()
        )).thenReturn(false);
        when(stubEventHandler.canHandle(
                argThat(argument -> argument != null && String.class.equals(argument.getPayloadType())), any()
        )).thenReturn(true);
        when(stubEventHandler.canHandleType(Integer.class)).thenReturn(false);
        when(stubEventHandler.canHandleType(String.class)).thenReturn(true);

        EventMessage<Integer> eventToIgnoreOne = GenericEventMessage.asEventMessage(1337);
        EventMessage<Integer> eventToIgnoreTwo = GenericEventMessage.asEventMessage(42);
        EventMessage<Integer> eventToIgnoreThree = GenericEventMessage.asEventMessage(9001);
        List<Integer> eventsToIgnore = new ArrayList<>();
        eventsToIgnore.add(eventToIgnoreOne.getPayload());
        eventsToIgnore.add(eventToIgnoreTwo.getPayload());
        eventsToIgnore.add(eventToIgnoreThree.getPayload());

        EventMessage<String> eventToHandleOne = GenericEventMessage.asEventMessage("some-text");
        EventMessage<String> eventToHandleTwo = GenericEventMessage.asEventMessage("some-other-text");
        List<String> eventsToHandle = new ArrayList<>();
        eventsToHandle.add(eventToHandleOne.getPayload());
        eventsToHandle.add(eventToHandleTwo.getPayload());

        List<Object> eventsToValidate = new ArrayList<>();
        eventsToValidate.add(eventToIgnoreOne.getPayload());
        eventsToValidate.add(eventToIgnoreTwo.getPayload());
        eventsToValidate.add(eventToIgnoreThree.getPayload());
        eventsToValidate.add(eventToHandleOne.getPayload());
        eventsToValidate.add(eventToHandleTwo.getPayload());

        stubMessageSource.publishMessage(eventToIgnoreOne);
        stubMessageSource.publishMessage(eventToIgnoreTwo);
        stubMessageSource.publishMessage(eventToIgnoreThree);
        stubMessageSource.publishMessage(eventToHandleOne);
        stubMessageSource.publishMessage(eventToHandleTwo);

        testSubject.start();

        assertWithin(1, TimeUnit.SECONDS, () -> assertEquals(1, testSubject.processingStatus().size()));
        // noinspection unchecked
        ArgumentCaptor<EventMessage<?>> validatedEventCaptor = ArgumentCaptor.forClass(EventMessage.class);
        verify(stubEventHandler, timeout(500).times(5)).canHandle(validatedEventCaptor.capture(), any());

        List<EventMessage<?>> validatedEvents = validatedEventCaptor.getAllValues();
        assertEquals(5, validatedEvents.size());
        for (EventMessage<?> validatedEvent : validatedEvents) {
            assertTrue(eventsToValidate.contains(validatedEvent.getPayload()));
        }

        //noinspection unchecked
        ArgumentCaptor<EventMessage<?>> handledEventsCaptor = ArgumentCaptor.forClass(EventMessage.class);
        verify(stubEventHandler, timeout(500).times(2)).handle(handledEventsCaptor.capture(), any());
        List<EventMessage<?>> handledEvents = handledEventsCaptor.getAllValues();
        assertEquals(2, handledEvents.size());
        for (EventMessage<?> validatedEvent : handledEvents) {
            //noinspection SuspiciousMethodCalls
            assertTrue(eventsToHandle.contains(validatedEvent.getPayload()));
        }

        List<TrackedEventMessage<?>> ignoredEvents = stubMessageSource.getIgnoredEvents();
        assertEquals(3, ignoredEvents.size());
        for (TrackedEventMessage<?> ignoredMessage : ignoredEvents) {
            //noinspection SuspiciousMethodCalls
            assertTrue(eventsToIgnore.contains(ignoredMessage.getPayload()));
        }
    }

    @Test
    void coordinationIsTriggeredThroughEventAvailabilityCallback() {
        boolean streamCallbackSupported = true;
        InMemoryStreamableEventSource testMessageSource = new InMemoryStreamableEventSource(streamCallbackSupported);
        setTestSubject(createTestSubject(builder -> builder.messageSource(testMessageSource)));
        mockEventHandlerInvoker();

        Stream.of(0, 1, 2, 3)
              .map(GenericEventMessage::new)
              .forEach(testMessageSource::publishMessage);

        testSubject.start();

        assertWithin(1, TimeUnit.SECONDS, () -> assertEquals(8, testSubject.processingStatus().size()));
        assertWithin(1, TimeUnit.SECONDS, () -> {
            long lowestToken = testSubject.processingStatus().values().stream()
                                          .map(status -> status.getCurrentPosition().orElse(-1))
                                          .min(Long::compareTo)
                                          .orElse(-1L);

            assertEquals(4, lowestToken);
        });

        Stream.of(4, 5, 6, 7)
              .map(GenericEventMessage::new)
              .forEach(testMessageSource::publishMessage);
        testMessageSource.runOnAvailableCallback();

        assertWithin(1, TimeUnit.SECONDS, () -> {
            long lowestToken = testSubject.processingStatus().values().stream()
                                          .map(status -> status.getCurrentPosition().orElse(-1))
                                          .min(Long::compareTo)
                                          .orElse(-1L);

            assertEquals(8, lowestToken);
        });
    }

    @Test
    void shutdownCompletesAfterAbortingWorkPackages()
            throws InterruptedException, ExecutionException, TimeoutException {
        testSubject.start();
        Stream.of(1, 2, 2, 4, 5).map(GenericEventMessage::new).forEach(stubMessageSource::publishMessage);

        assertWithin(1, TimeUnit.SECONDS, () -> assertFalse(testSubject.processingStatus().isEmpty()));

        testSubject.shutdownAsync().get(1, TimeUnit.SECONDS);
        assertWithin(1, TimeUnit.SECONDS, () -> assertEquals(0, testSubject.processingStatus().size()));

        assertFalse(coordinatorExecutor.isShutdown());
        assertFalse(workerExecutor.isShutdown());
    }

    @Test
    void shutdownProcessorWhichHasNotStartedYetReturnsCompletedFuture() {
        assertTrue(testSubject.shutdownAsync().isDone());
    }

    @Test
    void shutdownProcessorAsyncTwiceReturnsSameFuture() {
        testSubject.start();

        CompletableFuture<Void> resultOne = testSubject.shutdownAsync();
        CompletableFuture<Void> resultTwo = testSubject.shutdownAsync();

        assertSame(resultOne, resultTwo);
    }

    @Test
    void startFailsWhenShutdownIsInProgress() throws Exception {
        when(stubEventHandler.canHandle(any(), any())).thenReturn(true);
        // Use CountDownLatch to block worker threads from actually doing work, and thus shutting down successfully.
        CountDownLatch latch = new CountDownLatch(1);
        doAnswer(i -> latch.await(10, TimeUnit.MILLISECONDS)).when(stubEventHandler)
                                                             .handle(any(), any());

        testSubject.start();

        Stream.of(1, 2, 2, 4, 5)
              .map(GenericEventMessage::new)
              .forEach(stubMessageSource::publishMessage);

        assertWithin(1, TimeUnit.SECONDS, () -> assertFalse(testSubject.processingStatus().isEmpty()));

        CompletableFuture<Void> shutdownComplete = testSubject.shutdownAsync();
        assertThrows(IllegalStateException.class, () -> testSubject.start());
        // Unblock the Worker threads
        latch.countDown();
        shutdownComplete.get(1, TimeUnit.SECONDS);

        // This is allowed
        assertDoesNotThrow(() -> testSubject.start());
    }

    @Test
    void isRunningOnlyReturnsTrueForStartedProcessor() {
        assertFalse(testSubject.isRunning());

        testSubject.start();

        assertTrue(testSubject.isRunning());
    }

    @Test
    void isErrorForFailingMessageSourceOperation() {
        assertFalse(testSubject.isError());

        testSubject.start();

        assertFalse(testSubject.isError());

        stubMessageSource.publishMessage(InMemoryStreamableEventSource.FAIL_EVENT);

        assertWithin(500, TimeUnit.MILLISECONDS, () -> assertTrue(testSubject.isError()));

        // After one exception the Coordinator#errorWaitBackOff is 1 second. After this, the Coordinator should proceed.
        Stream.of(1, 2, 2, 4, 5)
              .map(GenericEventMessage::new)
              .forEach(stubMessageSource::publishMessage);
        assertWithin(1500, TimeUnit.MILLISECONDS, () -> assertFalse(testSubject.isError()));
    }

    @Test
<<<<<<< HEAD
    void testIsErrorWhenOpeningTheStreamFails() {
        StreamableMessageSource<TrackedEventMessage<?>> spiedMessageSource = spy(new InMemoryStreamableEventSource());
=======
    void isErrorWhenOpeningTheStreamFails() {
        StreamableMessageSource<TrackedEventMessage<?>> spiedMessageSource = spy(new InMemoryMessageSource());
>>>>>>> e905e6f1
        when(spiedMessageSource.openStream(any())).thenThrow(new IllegalStateException("Failed to open the stream"))
                                                  .thenCallRealMethod();
        setTestSubject(createTestSubject(builder -> builder.messageSource(spiedMessageSource)));

        assertFalse(testSubject.isError());

        testSubject.start();

        assertWithin(500, TimeUnit.MILLISECONDS, () -> assertTrue(testSubject.isError()));

        // After one exception the Coordinator#errorWaitBackOff is 1 second. After this, the Coordinator should proceed.
        Stream.of(1, 2, 2, 4, 5)
              .map(GenericEventMessage::new)
              .forEach(stubMessageSource::publishMessage);
        assertWithin(1500, TimeUnit.MILLISECONDS, () -> assertFalse(testSubject.isError()));
    }

    @Test
    void getTokenStoreIdentifier() {
        String expectedIdentifier = "some-identifier";

        TokenStore tokenStore = mock(TokenStore.class);
        when(tokenStore.retrieveStorageIdentifier()).thenReturn(Optional.of(expectedIdentifier));
        setTestSubject(createTestSubject(builder -> builder.tokenStore(tokenStore)));

        assertEquals(expectedIdentifier, testSubject.getTokenStoreIdentifier());
    }

    @Test
    void releaseSegmentMakesTheTokenUnclaimedForTwiceTheTokenClaimInterval() {
        // Given...
        int testSegmentId = 0;
        int testTokenClaimInterval = 500;

        setTestSubject(createTestSubject(builder -> builder.initialSegmentCount(1)
                                                           .tokenClaimInterval(testTokenClaimInterval)));
        testSubject.start();
        // Assert the single WorkPackage is in progress prior to invoking the release.
        assertWithin(
                testTokenClaimInterval, TimeUnit.MILLISECONDS,
                () -> assertNotNull(testSubject.processingStatus().get(testSegmentId))
        );

        // When...
        testSubject.releaseSegment(testSegmentId);

        assertWithin(
                testTokenClaimInterval + 50, TimeUnit.MILLISECONDS,
                () -> assertNull(testSubject.processingStatus().get(testSegmentId))
        );
        // Assert that within twice the tokenClaimInterval, the WorkPackage is in progress again.
        assertWithin(
                (testTokenClaimInterval * 2) + 50, TimeUnit.MILLISECONDS,
                () -> assertNotNull(testSubject.processingStatus().get(testSegmentId))
        );
    }

    @Test
    void splitSegmentIsNotSupported() {
        TokenStore tokenStoreWhichCannotSplitSegments = mock(TokenStore.class);
        when(tokenStoreWhichCannotSplitSegments.requiresExplicitSegmentInitialization()).thenReturn(false);
        setTestSubject(createTestSubject(builder -> builder.tokenStore(tokenStoreWhichCannotSplitSegments)));

        CompletableFuture<Boolean> result = testSubject.splitSegment(0);

        assertTrue(result.isDone());
        assertTrue(result.isCompletedExceptionally());
        result.exceptionally(exception -> {
            assertTrue(exception.getClass().isAssignableFrom(UnsupportedOperationException.class));
            return null;
        });
    }

    @Test
    void splitSegment() {
        // Given...
        int testSegmentId = 0;
        int testTokenClaimInterval = 500;

        setTestSubject(createTestSubject(builder -> builder.initialSegmentCount(1)
                                                           .tokenClaimInterval(testTokenClaimInterval)));
        testSubject.start();
        // Assert the single WorkPackage is in progress prior to invoking the split.
        assertWithin(
                500, TimeUnit.MILLISECONDS,
                () -> assertNotNull(testSubject.processingStatus().get(testSegmentId))
        );

        // When...
        CompletableFuture<Boolean> result = testSubject.splitSegment(testSegmentId);

        // Assert the SplitTask is done and completed successfully.
        assertWithin(testTokenClaimInterval * 2, TimeUnit.MILLISECONDS, () -> assertTrue(result.isDone()));
        assertFalse(result.isCompletedExceptionally());
        // Assert the Coordinator has set two WorkPackages on the segments.
        assertWithin(
                testTokenClaimInterval, TimeUnit.MILLISECONDS,
                () -> assertNotNull(testSubject.processingStatus().get(testSegmentId))
        );
        assertWithin(
                testTokenClaimInterval, TimeUnit.MILLISECONDS,
                () -> assertNotNull(testSubject.processingStatus().get(1))
        );
    }

    @Test
    void mergeSegmentIsNotSupported() {
        TokenStore tokenStoreWhichCannotMergeSegments = mock(TokenStore.class);
        when(tokenStoreWhichCannotMergeSegments.requiresExplicitSegmentInitialization()).thenReturn(false);
        setTestSubject(createTestSubject(builder -> builder.tokenStore(tokenStoreWhichCannotMergeSegments)));

        CompletableFuture<Boolean> result = testSubject.mergeSegment(0);

        assertTrue(result.isDone());
        assertTrue(result.isCompletedExceptionally());
        result.exceptionally(exception -> {
            assertTrue(exception.getClass().isAssignableFrom(UnsupportedOperationException.class));
            return null;
        });
    }

    @Test
    void mergeSegment() {
        // Given...
        int testSegmentId = 0;
        int testSegmentIdToMerge = 1;
        int testTokenClaimInterval = 500;

        setTestSubject(createTestSubject(builder -> builder.initialSegmentCount(2)
                                                           .tokenClaimInterval(testTokenClaimInterval)));
        testSubject.start();
        // Assert the single WorkPackage is in progress prior to invoking the merge.
        assertWithin(
                testTokenClaimInterval, TimeUnit.MILLISECONDS,
                () -> {
                    assertNotNull(testSubject.processingStatus().get(testSegmentId));
                    assertNotNull(testSubject.processingStatus().get(testSegmentIdToMerge));
                }
        );

        // When...
        CompletableFuture<Boolean> result = testSubject.mergeSegment(testSegmentId);

        // Assert the MergeTask is done and completed successfully.
        assertWithin(testTokenClaimInterval * 2, TimeUnit.MILLISECONDS, () -> assertTrue(result.isDone()));
        assertFalse(result.isCompletedExceptionally());
        // Assert the Coordinator has only one WorkPackage at work now.
        assertWithin(
                testTokenClaimInterval, TimeUnit.MILLISECONDS,
                () -> assertNotNull(testSubject.processingStatus().get(testSegmentId))
        );
        assertWithin(
                testTokenClaimInterval, TimeUnit.MILLISECONDS,
                () -> assertNull(testSubject.processingStatus().get(testSegmentIdToMerge))
        );
    }

    @Test
    void supportReset() {
        when(stubEventHandler.supportsReset()).thenReturn(true);

        assertTrue(testSubject.supportsReset());

        when(stubEventHandler.supportsReset()).thenReturn(false);

        assertFalse(testSubject.supportsReset());
    }

    @Test
    void resetTokensFailsIfTheProcessorIsStillRunning() {
        testSubject.start();

        assertThrows(IllegalStateException.class, () -> testSubject.resetTokens());
    }

    @Test
    void resetTokens() {
        int expectedSegmentCount = 2;
        TrackingToken expectedToken = new GlobalSequenceTrackingToken(42);

        when(stubEventHandler.supportsReset()).thenReturn(true);
        setTestSubject(createTestSubject(builder -> builder.initialSegmentCount(expectedSegmentCount)
                                                           .initialToken(source -> expectedToken)));

        // Start and stop the processor to initialize the tracking tokens
        testSubject.start();
        assertWithin(2,
                     TimeUnit.SECONDS,
                     () -> assertEquals(tokenStore.fetchSegments(PROCESSOR_NAME).length, expectedSegmentCount));
        testSubject.shutDown();

        testSubject.resetTokens();

        verify(stubEventHandler).performReset(null);

        int[] segments = tokenStore.fetchSegments(PROCESSOR_NAME);
        // The token stays the same, as the original and token after reset are identical.
        assertEquals(expectedToken, tokenStore.fetchToken(PROCESSOR_NAME, segments[0]));
        assertEquals(expectedToken, tokenStore.fetchToken(PROCESSOR_NAME, segments[1]));
    }

    @Test
    void resetTokensWithContext() {
        int expectedSegmentCount = 2;
        TrackingToken expectedToken = new GlobalSequenceTrackingToken(42);
        String expectedContext = "my-context";

        when(stubEventHandler.supportsReset()).thenReturn(true);
        setTestSubject(createTestSubject(builder -> builder.initialSegmentCount(expectedSegmentCount)
                                                           .initialToken(source -> expectedToken)));

        // Start and stop the processor to initialize the tracking tokens
        testSubject.start();
        assertWithin(2,
                     TimeUnit.SECONDS,
                     () -> assertEquals(tokenStore.fetchSegments(PROCESSOR_NAME).length, expectedSegmentCount));
        testSubject.shutDown();

        testSubject.resetTokens(expectedContext);

        verify(stubEventHandler).performReset(expectedContext);

        int[] segments = tokenStore.fetchSegments(PROCESSOR_NAME);
        // The token stays the same, as the original and token after reset are identical.
        assertEquals(expectedToken, tokenStore.fetchToken(PROCESSOR_NAME, segments[0]));
        assertEquals(expectedToken, tokenStore.fetchToken(PROCESSOR_NAME, segments[1]));
    }

    @Test
    void resetTokensFromDefinedPosition() {
        TrackingToken testToken = new GlobalSequenceTrackingToken(42);

        int expectedSegmentCount = 2;
        TrackingToken expectedToken = ReplayToken.createReplayToken(testToken, null);

        when(stubEventHandler.supportsReset()).thenReturn(true);
        setTestSubject(createTestSubject(builder -> builder.initialSegmentCount(expectedSegmentCount)
                                                           .initialToken(source -> testToken)));

        // Start and stop the processor to initialize the tracking tokens
        testSubject.start();
        assertWithin(2,
                     TimeUnit.SECONDS,
                     () -> assertEquals(tokenStore.fetchSegments(PROCESSOR_NAME).length, expectedSegmentCount));
        testSubject.shutDown();

        testSubject.resetTokens(StreamableMessageSource::createTailToken);

        verify(stubEventHandler).performReset(null);

        int[] segments = tokenStore.fetchSegments(PROCESSOR_NAME);
        assertEquals(expectedToken, tokenStore.fetchToken(PROCESSOR_NAME, segments[0]));
        assertEquals(expectedToken, tokenStore.fetchToken(PROCESSOR_NAME, segments[1]));
    }

    @Test
    void resetTokensFromDefinedPositionAndWithResetContext() {
        TrackingToken testToken = new GlobalSequenceTrackingToken(42);

        int expectedSegmentCount = 2;
        String expectedContext = "my-context";
        TrackingToken expectedToken = ReplayToken.createReplayToken(testToken, null, expectedContext);

        when(stubEventHandler.supportsReset()).thenReturn(true);
        setTestSubject(createTestSubject(builder -> builder.initialSegmentCount(expectedSegmentCount)
                                                           .initialToken(source -> testToken)));

        // Start and stop the processor to initialize the tracking tokens
        testSubject.start();
        assertWithin(2,
                     TimeUnit.SECONDS,
                     () -> assertEquals(tokenStore.fetchSegments(PROCESSOR_NAME).length, expectedSegmentCount));
        testSubject.shutDown();

        testSubject.resetTokens(StreamableMessageSource::createTailToken, expectedContext);

        verify(stubEventHandler).performReset(expectedContext);

        int[] segments = tokenStore.fetchSegments(PROCESSOR_NAME);
        assertEquals(expectedToken, tokenStore.fetchToken(PROCESSOR_NAME, segments[0]));
        assertEquals(expectedToken, tokenStore.fetchToken(PROCESSOR_NAME, segments[1]));
    }

    @Test
    void maxCapacityDefaultsToShortMax() {
        assertEquals(Short.MAX_VALUE, testSubject.maxCapacity());
    }

    @Test
    void maxCapacityReturnsConfiguredCapacity() {
        int expectedMaxCapacity = 500;
        setTestSubject(createTestSubject(builder -> builder.maxClaimedSegments(expectedMaxCapacity)));

        assertEquals(expectedMaxCapacity, testSubject.maxCapacity());
    }

    @Test
    void processingStatusIsUpdatedWithTrackingToken() {
        testSubject.start();
        mockEventHandlerInvoker();

        Stream.of(1, 2, 2, 4, 5)
              .map(GenericEventMessage::new)
              .forEach(stubMessageSource::publishMessage);

        assertWithin(
                1, TimeUnit.SECONDS,
                () -> testSubject.processingStatus().values().forEach(
                        status -> assertEquals(5, status.getCurrentPosition().orElse(0))
                )
        );
    }

    private void mockEventHandlerInvoker() {
        when(stubEventHandler.canHandleType(any())).thenReturn(true);
        when(stubEventHandler.canHandle(any(), any())).thenAnswer(
                answer -> answer.getArgument(0, EventMessage.class)
                                .getPayload()
                                .equals(answer.getArgument(1, Segment.class).getSegmentId())
        );
    }

    @Test
    void buildWithNullSpanFactoryThrowsAxonConfigurationException() {
        PooledStreamingEventProcessor.Builder builderTestSubject = PooledStreamingEventProcessor.builder();

        assertThrows(AxonConfigurationException.class, () -> builderTestSubject.spanFactory(null));
    }

    @Test
    void buildWithNullMessageSourceThrowsAxonConfigurationException() {
        PooledStreamingEventProcessor.Builder builderTestSubject = PooledStreamingEventProcessor.builder();

        assertThrows(AxonConfigurationException.class, () -> builderTestSubject.messageSource(null));
    }

    @Test
    void buildWithoutMessageSourceThrowsAxonConfigurationException() {
        PooledStreamingEventProcessor.Builder builderTestSubject =
                PooledStreamingEventProcessor.builder()
                                             .tokenStore(new InMemoryTokenStore())
                                             .transactionManager(NoTransactionManager.INSTANCE);

        assertThrows(AxonConfigurationException.class, builderTestSubject::build);
    }

    @Test
    void buildWithNullTokenStoreThrowsAxonConfigurationException() {
        PooledStreamingEventProcessor.Builder builderTestSubject = PooledStreamingEventProcessor.builder();

        assertThrows(AxonConfigurationException.class, () -> builderTestSubject.tokenStore(null));
    }

    @Test
    void buildWithoutTokenStoreThrowsAxonConfigurationException() {
        PooledStreamingEventProcessor.Builder builderTestSubject =
                PooledStreamingEventProcessor.builder()
                                             .name(PROCESSOR_NAME)
                                             .eventHandlerInvoker(stubEventHandler)
                                             .messageSource(stubMessageSource)
                                             .transactionManager(NoTransactionManager.INSTANCE);

        assertThrows(AxonConfigurationException.class, builderTestSubject::build);
    }

    @Test
    void buildWithNullTransactionManagerThrowsAxonConfigurationException() {
        PooledStreamingEventProcessor.Builder builderTestSubject = PooledStreamingEventProcessor.builder();

        assertThrows(AxonConfigurationException.class, () -> builderTestSubject.transactionManager(null));
    }

    @Test
    void buildWithoutTransactionManagerThrowsAxonConfigurationException() {
        PooledStreamingEventProcessor.Builder builderTestSubject =
                PooledStreamingEventProcessor.builder()
                                             .name(PROCESSOR_NAME)
                                             .eventHandlerInvoker(stubEventHandler)
                                             .messageSource(stubMessageSource)
                                             .tokenStore(new InMemoryTokenStore());

        assertThrows(AxonConfigurationException.class, builderTestSubject::build);
    }

    @Test
    void buildWithNullCoordinatorExecutorThrowsAxonConfigurationException() {
        PooledStreamingEventProcessor.Builder builderTestSubject = PooledStreamingEventProcessor.builder();

        assertThrows(
                AxonConfigurationException.class,
                () -> builderTestSubject.coordinatorExecutor((ScheduledExecutorService) null)
        );
    }

    @Test
    void buildWithNullCoordinatorExecutorBuilderThrowsAxonConfigurationException() {
        PooledStreamingEventProcessor.Builder builderTestSubject = PooledStreamingEventProcessor.builder();

        assertThrows(
                AxonConfigurationException.class,
                () -> builderTestSubject.coordinatorExecutor((Function<String, ScheduledExecutorService>) null)
        );
    }

    @Test
    void buildWithoutCoordinatorExecutorThrowsAxonConfigurationException() {
        PooledStreamingEventProcessor.Builder builderTestSubject =
                PooledStreamingEventProcessor.builder()
                                             .name(PROCESSOR_NAME)
                                             .eventHandlerInvoker(stubEventHandler)
                                             .messageSource(stubMessageSource)
                                             .tokenStore(new InMemoryTokenStore())
                                             .transactionManager(NoTransactionManager.instance());

        assertThrows(AxonConfigurationException.class, builderTestSubject::build);
    }

    @Test
    void buildWithNullWorkerExecutorThrowsAxonConfigurationException() {
        PooledStreamingEventProcessor.Builder builderTestSubject = PooledStreamingEventProcessor.builder();

        assertThrows(
                AxonConfigurationException.class,
                () -> builderTestSubject.workerExecutor((ScheduledExecutorService) null)
        );
    }

    @Test
    void buildWithNullWorkerExecutorBuilderThrowsAxonConfigurationException() {
        PooledStreamingEventProcessor.Builder builderTestSubject = PooledStreamingEventProcessor.builder();

        assertThrows(
                AxonConfigurationException.class,
                () -> builderTestSubject.workerExecutor((Function<String, ScheduledExecutorService>) null)
        );
    }

    @Test
    void buildWithoutWorkerExecutorThrowsAxonConfigurationException() {
        PooledStreamingEventProcessor.Builder builderTestSubject =
                PooledStreamingEventProcessor.builder()
                                             .name(PROCESSOR_NAME)
                                             .eventHandlerInvoker(stubEventHandler)
                                             .messageSource(stubMessageSource)
                                             .tokenStore(new InMemoryTokenStore())
                                             .transactionManager(NoTransactionManager.instance())
                                             .coordinatorExecutor(coordinatorExecutor);

        assertThrows(AxonConfigurationException.class, builderTestSubject::build);
    }

    @Test
    void buildWithZeroOrNegativeInitialSegmentCountThrowsAxonConfigurationException() {
        PooledStreamingEventProcessor.Builder builderTestSubject = PooledStreamingEventProcessor.builder();

        assertThrows(AxonConfigurationException.class, () -> builderTestSubject.initialSegmentCount(0));
        assertThrows(AxonConfigurationException.class, () -> builderTestSubject.initialSegmentCount(-1));
    }

    @Test
    void buildWithNullInitialTokenThrowsAxonConfigurationException() {
        PooledStreamingEventProcessor.Builder builderTestSubject = PooledStreamingEventProcessor.builder();

        assertThrows(AxonConfigurationException.class, () -> builderTestSubject.initialToken(null));
    }

    @Test
    void buildWithZeroOrNegativeTokenClaimIntervalThrowsAxonConfigurationException() {
        PooledStreamingEventProcessor.Builder builderTestSubject = PooledStreamingEventProcessor.builder();

        assertThrows(AxonConfigurationException.class, () -> builderTestSubject.tokenClaimInterval(0));
        assertThrows(AxonConfigurationException.class, () -> builderTestSubject.tokenClaimInterval(-1));
    }

    @Test
    void buildWithZeroOrNegativeMaxCapacityThrowsAxonConfigurationException() {
        PooledStreamingEventProcessor.Builder builderTestSubject = PooledStreamingEventProcessor.builder();

        assertThrows(AxonConfigurationException.class, () -> builderTestSubject.maxClaimedSegments(0));
        assertThrows(AxonConfigurationException.class, () -> builderTestSubject.maxClaimedSegments(-1));
    }

    @Test
    void buildWithZeroOrNegativeClaimExtensionThresholdThrowsAxonConfigurationException() {
        PooledStreamingEventProcessor.Builder builderTestSubject = PooledStreamingEventProcessor.builder();

        assertThrows(AxonConfigurationException.class, () -> builderTestSubject.claimExtensionThreshold(0));
        assertThrows(AxonConfigurationException.class, () -> builderTestSubject.claimExtensionThreshold(-1));
    }

    @Test
    void buildWithZeroOrNegativeBatchSizeThrowsAxonConfigurationException() {
        PooledStreamingEventProcessor.Builder builderTestSubject = PooledStreamingEventProcessor.builder();

        assertThrows(AxonConfigurationException.class, () -> builderTestSubject.batchSize(0));
        assertThrows(AxonConfigurationException.class, () -> builderTestSubject.batchSize(-1));
    }

    @Test
    void isReplaying() {
        mockEventHandlerInvoker();
        when(stubEventHandler.supportsReset()).thenReturn(true);

        setTestSubject(createTestSubject(builder -> builder.initialSegmentCount(1)));

        List<EventMessage<Integer>> events = IntStream.range(0, 100)
                                                      .mapToObj(GenericEventMessage::new)
                                                      .collect(Collectors.toList());
        events.forEach(stubMessageSource::publishMessage);

        testSubject.start();

        assertWithin(
                1, TimeUnit.SECONDS,
                () -> {
                    assertEquals(1, testSubject.processingStatus().size());
                    assertTrue(testSubject.processingStatus().get(0).isCaughtUp());
                    assertFalse(testSubject.processingStatus().get(0).isReplaying());
                    assertFalse(testSubject.isReplaying());
                }
        );

        testSubject.shutDown();
        testSubject.resetTokens(StreamableMessageSource::createTailToken);
        testSubject.start();

        assertWithin(
                1, TimeUnit.SECONDS, () -> {
                    assertEquals(1, testSubject.processingStatus().size());
                    assertTrue(testSubject.processingStatus().get(0).isCaughtUp());
                    assertTrue(testSubject.processingStatus().get(0).isReplaying());
                    assertFalse(testSubject.isReplaying());
                }
        );
    }
}<|MERGE_RESOLUTION|>--- conflicted
+++ resolved
@@ -32,11 +32,8 @@
 import org.axonframework.messaging.Message;
 import org.axonframework.messaging.StreamableMessageSource;
 import org.axonframework.messaging.unitofwork.RollbackConfigurationType;
-<<<<<<< HEAD
+import org.axonframework.tracing.TestSpanFactory;
 import org.axonframework.utils.InMemoryStreamableEventSource;
-=======
-import org.axonframework.tracing.TestSpanFactory;
->>>>>>> e905e6f1
 import org.axonframework.utils.MockException;
 import org.junit.jupiter.api.*;
 import org.mockito.*;
@@ -85,16 +82,12 @@
 
     @BeforeEach
     void setUp() {
-<<<<<<< HEAD
         stubMessageSource = new InMemoryStreamableEventSource();
-=======
-        spanFactory = new TestSpanFactory();
-        stubMessageSource = new InMemoryMessageSource();
->>>>>>> e905e6f1
         stubEventHandler = mock(EventHandlerInvoker.class);
         tokenStore = spy(new InMemoryTokenStore());
         coordinatorExecutor = Executors.newScheduledThreadPool(2);
         workerExecutor = Executors.newScheduledThreadPool(8);
+        spanFactory = new TestSpanFactory();
 
         setTestSubject(createTestSubject());
 
@@ -116,7 +109,6 @@
         PooledStreamingEventProcessor.Builder processorBuilder =
                 PooledStreamingEventProcessor.builder()
                                              .name(PROCESSOR_NAME)
-                                             .spanFactory(spanFactory)
                                              .eventHandlerInvoker(stubEventHandler)
                                              .rollbackConfiguration(RollbackConfigurationType.ANY_THROWABLE)
                                              .errorHandler(PropagatingErrorHandler.instance())
@@ -126,7 +118,8 @@
                                              .coordinatorExecutor(coordinatorExecutor)
                                              .workerExecutor(workerExecutor)
                                              .initialSegmentCount(8)
-                                             .claimExtensionThreshold(1000);
+                                             .claimExtensionThreshold(1000)
+                                             .spanFactory(spanFactory);
         return customization.apply(processorBuilder).build();
     }
 
@@ -597,13 +590,8 @@
     }
 
     @Test
-<<<<<<< HEAD
-    void testIsErrorWhenOpeningTheStreamFails() {
+    void isErrorWhenOpeningTheStreamFails() {
         StreamableMessageSource<TrackedEventMessage<?>> spiedMessageSource = spy(new InMemoryStreamableEventSource());
-=======
-    void isErrorWhenOpeningTheStreamFails() {
-        StreamableMessageSource<TrackedEventMessage<?>> spiedMessageSource = spy(new InMemoryMessageSource());
->>>>>>> e905e6f1
         when(spiedMessageSource.openStream(any())).thenThrow(new IllegalStateException("Failed to open the stream"))
                                                   .thenCallRealMethod();
         setTestSubject(createTestSubject(builder -> builder.messageSource(spiedMessageSource)));
