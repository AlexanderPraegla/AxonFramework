--- conflicted
+++ resolved
@@ -213,8 +213,7 @@
     }
 
     @Test
-<<<<<<< HEAD
-    void testHandlingEventsAreCorrectlyTraced() throws Exception {
+    void handlingEventsAreCorrectlyTraced() throws Exception {
         CountDownLatch countDownLatch = new CountDownLatch(8);
         List<Message<?>> invokedMessages = new CopyOnWriteArrayList<>();
         mockEventHandlerInvoker();
@@ -240,10 +239,7 @@
     }
 
     @Test
-    void testProcessorOnlyTriesToClaimAvailableSegments() {
-=======
     void processorOnlyTriesToClaimAvailableSegments() {
->>>>>>> 7d9f4498
         tokenStore.storeToken(new GlobalSequenceTrackingToken(1L), "test", 0);
         tokenStore.storeToken(new GlobalSequenceTrackingToken(2L), "test", 1);
         tokenStore.storeToken(new GlobalSequenceTrackingToken(1L), "test", 2);
@@ -922,18 +918,14 @@
     }
 
     @Test
-<<<<<<< HEAD
-    void testBuildWithNullSpanFactoryThrowsAxonConfigurationException() {
+    void buildWithNullSpanFactoryThrowsAxonConfigurationException() {
         PooledStreamingEventProcessor.Builder builderTestSubject = PooledStreamingEventProcessor.builder();
 
         assertThrows(AxonConfigurationException.class, () -> builderTestSubject.spanFactory(null));
     }
 
     @Test
-    void testBuildWithNullMessageSourceThrowsAxonConfigurationException() {
-=======
     void buildWithNullMessageSourceThrowsAxonConfigurationException() {
->>>>>>> 7d9f4498
         PooledStreamingEventProcessor.Builder builderTestSubject = PooledStreamingEventProcessor.builder();
 
         assertThrows(AxonConfigurationException.class, () -> builderTestSubject.messageSource(null));
