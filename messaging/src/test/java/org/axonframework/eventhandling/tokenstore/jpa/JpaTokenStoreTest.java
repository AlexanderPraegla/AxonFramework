/*
 * Copyright (c) 2010-2022. Axon Framework
 *
 * Licensed under the Apache License, Version 2.0 (the "License");
 * you may not use this file except in compliance with the License.
 * You may obtain a copy of the License at
 *
 *    http://www.apache.org/licenses/LICENSE-2.0
 *
 * Unless required by applicable law or agreed to in writing, software
 * distributed under the License is distributed on an "AS IS" BASIS,
 * WITHOUT WARRANTIES OR CONDITIONS OF ANY KIND, either express or implied.
 * See the License for the specific language governing permissions and
 * limitations under the License.
 */

package org.axonframework.eventhandling.tokenstore.jpa;

import org.axonframework.common.jpa.EntityManagerProvider;
import org.axonframework.common.jpa.SimpleEntityManagerProvider;
import org.axonframework.common.transaction.Transaction;
import org.axonframework.common.transaction.TransactionManager;
import org.axonframework.eventhandling.GlobalSequenceTrackingToken;
import org.axonframework.eventhandling.Segment;
import org.axonframework.eventhandling.TrackingToken;
import org.axonframework.eventhandling.tokenstore.ConfigToken;
import org.axonframework.eventhandling.tokenstore.UnableToClaimTokenException;
import org.axonframework.serialization.TestSerializer;
import org.hibernate.dialect.HSQLDialect;
import org.hibernate.jpa.HibernatePersistenceProvider;
import org.hsqldb.jdbc.JDBCDataSource;
import org.junit.jupiter.api.*;
import org.junit.jupiter.api.extension.*;
import org.springframework.beans.factory.annotation.Autowired;
import org.springframework.beans.factory.annotation.Qualifier;
import org.springframework.context.annotation.Bean;
import org.springframework.context.annotation.Configuration;
import org.springframework.context.annotation.EnableMBeanExport;
import org.springframework.jmx.support.RegistrationPolicy;
import org.springframework.orm.jpa.JpaTransactionManager;
import org.springframework.orm.jpa.LocalContainerEntityManagerFactoryBean;
import org.springframework.test.context.ContextConfiguration;
import org.springframework.test.context.junit.jupiter.SpringExtension;
import org.springframework.transaction.PlatformTransactionManager;
import org.springframework.transaction.TransactionDefinition;
import org.springframework.transaction.TransactionStatus;
import org.springframework.transaction.annotation.Transactional;
import org.springframework.transaction.support.DefaultTransactionDefinition;
import org.springframework.transaction.support.TransactionTemplate;

import java.time.Duration;
import java.util.Arrays;
import java.util.Collections;
import java.util.List;
import java.util.Optional;
import java.util.concurrent.CountDownLatch;
import java.util.concurrent.ExecutorService;
import java.util.concurrent.Executors;
import java.util.concurrent.Future;
import java.util.concurrent.TimeUnit;
import java.util.concurrent.TimeoutException;
import javax.persistence.EntityManager;
import javax.persistence.LockModeType;
import javax.persistence.PersistenceContext;
import javax.sql.DataSource;

import static org.hamcrest.CoreMatchers.is;
import static org.hamcrest.MatcherAssert.assertThat;
import static org.junit.jupiter.api.Assertions.*;
import static org.mockito.ArgumentMatchers.*;
import static org.mockito.Mockito.*;

@ContextConfiguration
@ExtendWith(SpringExtension.class)
@EnableMBeanExport(registration = RegistrationPolicy.IGNORE_EXISTING)
public class JpaTokenStoreTest {

    @Autowired
    @Qualifier("jpaTokenStore")
    private JpaTokenStore jpaTokenStore;

    @Autowired
    @Qualifier("concurrentJpaTokenStore")
    private JpaTokenStore concurrentJpaTokenStore;

    @Autowired
    @Qualifier("stealingJpaTokenStore")
    private JpaTokenStore stealingJpaTokenStore;

    @PersistenceContext
    private EntityManager entityManager;

    @Autowired
    private PlatformTransactionManager transactionManager;
    private TransactionTemplate txTemplate;

    @Transactional
    @BeforeEach
    public void setUp() {
        this.txTemplate = new TransactionTemplate(transactionManager);
    }

    @Transactional
    @Test
    void testUpdateNullToken() {
        jpaTokenStore.initializeTokenSegments("test", 1);
        jpaTokenStore.fetchToken("test", 0);
        jpaTokenStore.storeToken(null, "test", 0);
        List<TokenEntry> tokens = entityManager.createQuery("SELECT t FROM TokenEntry t " +
                                                                    "WHERE t.processorName = :processorName",
                                                            TokenEntry.class)
                                               .setParameter("processorName", "test")
                                               .getResultList();
        assertEquals(1, tokens.size());
        assertNotNull(tokens.get(0).getOwner());
        assertNull(tokens.get(0).getToken(TestSerializer.XSTREAM.getSerializer()));
    }

    @Transactional
    @Test
    void testUpdateAndLoadNullToken() {
        jpaTokenStore.initializeTokenSegments("test", 1);
        jpaTokenStore.fetchToken("test", 0);
        entityManager.flush();
        jpaTokenStore.storeToken(null, "test", 0);
        entityManager.flush();
        entityManager.clear();
        TrackingToken token = jpaTokenStore.fetchToken("test", 0);
        assertNull(token);
    }

    @Transactional
    @Test
    void testIdentifierInitializedOnDemand() {
        Optional<String> id1 = jpaTokenStore.retrieveStorageIdentifier();
        assertTrue(id1.isPresent());
        Optional<String> id2 = jpaTokenStore.retrieveStorageIdentifier();
        assertTrue(id2.isPresent());
        assertEquals(id1.get(), id2.get());
    }

    @Transactional
    @Test
    void testIdentifierReadIfAvailable() {
        entityManager.persist(new TokenEntry("__config", 0, new ConfigToken(Collections.singletonMap("id", "test")), jpaTokenStore.serializer()));
        Optional<String> id1 = jpaTokenStore.retrieveStorageIdentifier();
        assertTrue(id1.isPresent());
        Optional<String> id2 = jpaTokenStore.retrieveStorageIdentifier();
        assertTrue(id2.isPresent());
        assertEquals(id1.get(), id2.get());

        assertEquals("test", id1.get());
    }

    @Transactional
    @Test
    void testCustomLockMode() {
        EntityManager spyEntityManager = mock(EntityManager.class);

        JpaTokenStore testSubject = JpaTokenStore.builder()
                                                 .serializer(TestSerializer.XSTREAM.getSerializer())
                                                 .loadingLockMode(LockModeType.NONE)
                                                 .entityManagerProvider(new SimpleEntityManagerProvider(spyEntityManager))
                                                 .nodeId("test")
                                                 .build();

        try {
            testSubject.fetchToken("processorName", 1);
        } catch (Exception e) {
            // ignore. This fails
        }
        verify(spyEntityManager).find(eq(TokenEntry.class), any(), eq(LockModeType.NONE));
    }

    @Transactional
    @Test
    void testInitializeTokens() {
        jpaTokenStore.initializeTokenSegments("test1", 7);

        int[] actual = jpaTokenStore.fetchSegments("test1");
        Arrays.sort(actual);
        assertArrayEquals(new int[]{0, 1, 2, 3, 4, 5, 6}, actual);
    }

    @SuppressWarnings("Duplicates")
    @Transactional
    @Test
    void testInitializeTokensAtGivenPosition() {
        jpaTokenStore.initializeTokenSegments("test1", 7, new GlobalSequenceTrackingToken(10));

        int[] actual = jpaTokenStore.fetchSegments("test1");
        Arrays.sort(actual);
        assertArrayEquals(new int[]{0, 1, 2, 3, 4, 5, 6}, actual);

        for (int segment : actual) {
            assertEquals(new GlobalSequenceTrackingToken(10), jpaTokenStore.fetchToken("test1", segment));
        }
    }

    @Transactional
    @Test
    void testInitializeTokensWhileAlreadyPresent() {
        assertThrows(UnableToClaimTokenException.class, () -> jpaTokenStore.fetchToken("test1", 1));
    }

    @Transactional
    @Test
    void testDeleteTokenRejectedIfNotClaimedOrNotInitialized() {
        jpaTokenStore.initializeTokenSegments("test", 2);

        try {
            jpaTokenStore.deleteToken("test", 0);
            fail("Expected delete to fail");
        } catch (UnableToClaimTokenException e) {
            // expected
        }

        try {
            jpaTokenStore.deleteToken("unknown", 0);
            fail("Expected delete to fail");
        } catch (UnableToClaimTokenException e) {
            // expected
        }
    }

    @Transactional
    @Test
    void testDeleteToken() {
        jpaTokenStore.initializeSegment(null, "delete", 0);
        jpaTokenStore.fetchToken("delete", 0);

        entityManager.flush();
        jpaTokenStore.deleteToken("delete", 0);

        assertEquals(0L, (long) entityManager.createQuery("SELECT count(t) FROM TokenEntry t " +
                                                                  "WHERE t.processorName = :processorName", Long.class)
                                             .setParameter("processorName", "delete")
                                             .getSingleResult());
    }

    @Transactional
    @Test
    void testClaimAndUpdateToken() {
        jpaTokenStore.initializeTokenSegments("test", 1);

        assertNull(jpaTokenStore.fetchToken("test", 0));
        jpaTokenStore.storeToken(new GlobalSequenceTrackingToken(1L), "test", 0);

        List<TokenEntry> tokens = entityManager.createQuery("SELECT t FROM TokenEntry t " +
                                                                    "WHERE t.processorName = :processorName",
                                                            TokenEntry.class)
                                               .setParameter("processorName", "test")
                                               .getResultList();
        assertEquals(1, tokens.size());
        assertNotNull(tokens.get(0).getOwner());
        jpaTokenStore.releaseClaim("test", 0);

        entityManager.flush();
        entityManager.clear();

        TokenEntry token = entityManager.find(TokenEntry.class, new TokenEntry.PK("test", 0));
        assertNull(token.getOwner());
    }

    @Transactional
    @Test
<<<<<<< HEAD
    void testFetchTokenBySegment() {
        jpaTokenStore.initializeTokenSegments("test", 2);
        Segment segmentToFetch = Segment.computeSegment(1, 0, 1);

        assertNull(jpaTokenStore.fetchToken("test", segmentToFetch));
    }

    @Transactional
    @Test
    void testFetchTokenBySegmentSegment0() {
=======
    void testQuerySegments() {
>>>>>>> 5872ce1d
        jpaTokenStore.initializeTokenSegments("test", 1);
        Segment segmentToFetch = Segment.computeSegment(0, 0);

        assertNull(jpaTokenStore.fetchToken("test", segmentToFetch));
    }

    @Transactional
    @Test
    void testFetchTokenBySegmentFailsDuringMerge() {
        jpaTokenStore.initializeTokenSegments("test", 1);
        //Create a segment as if there would be two segments in total. This simulates that these two segments have been merged into one.
        Segment segmentToFetch = Segment.computeSegment(1, 0, 1);

        assertThrows(UnableToClaimTokenException.class,
                     () -> jpaTokenStore.fetchToken("test", segmentToFetch)
        );
    }

    @Transactional
    @Test
    void testFetchTokenBySegmentFailsDuringMergeSegment0() {
        jpaTokenStore.initializeTokenSegments("test", 1);
        Segment segmentToFetch = Segment.computeSegment(0, 0, 1);

        assertThrows(UnableToClaimTokenException.class,
                     () -> jpaTokenStore.fetchToken("test", segmentToFetch)
        );
    }

    @Transactional
    @Test
    void testFetchTokenBySegmentFailsDuringSplit() {
        jpaTokenStore.initializeTokenSegments("test", 4);
        //Create a segment as if there would be only two segments in total. This simulates that the segments have been split into 4 segments.
        Segment segmentToFetch = Segment.computeSegment(1, 0, 1);

        assertThrows(UnableToClaimTokenException.class,
                     () -> jpaTokenStore.fetchToken("test", segmentToFetch)
        );
    }

    @Transactional
    @Test
    void testFetchTokenBySegmentFailsDuringSplitSegment0() {
        jpaTokenStore.initializeTokenSegments("test", 2);
        Segment segmentToFetch = Segment.computeSegment(0, 0);

        assertThrows(UnableToClaimTokenException.class,
                     () -> jpaTokenStore.fetchToken("test", segmentToFetch)
        );
    }

    @Transactional
    @Test
    void testQuerySegments() {
        prepareTokenStore();

        {
            final int[] segments = jpaTokenStore.fetchSegments("proc1");
            assertThat(segments.length, is(2));
        }
        {
            final int[] segments = jpaTokenStore.fetchSegments("proc2");
            assertThat(segments.length, is(1));
        }
        {
            final int[] segments = jpaTokenStore.fetchSegments("proc3");
            assertThat(segments.length, is(0));
        }

        entityManager.flush();
        entityManager.clear();
    }

    @Transactional
    @Test
    void testQueryAvailableSegments() {
        prepareTokenStore();

        {
            final List<Segment> segments = concurrentJpaTokenStore.fetchAvailableSegments("proc1");
            assertThat(segments.size(), is(0));
            jpaTokenStore.releaseClaim("proc1", 0);
            entityManager.flush();
            entityManager.clear();
            final List<Segment> segmentsAfterRelease = concurrentJpaTokenStore.fetchAvailableSegments("proc1");
            assertThat(segmentsAfterRelease.size(), is(1));
        }
        {
            final List<Segment> segments = concurrentJpaTokenStore.fetchAvailableSegments("proc2");
            assertThat(segments.size(), is(0));
            jpaTokenStore.releaseClaim("proc2", 0);
            entityManager.flush();
            entityManager.clear();
            final List<Segment> segmentsAfterRelease = concurrentJpaTokenStore.fetchAvailableSegments("proc2");
            assertThat(segmentsAfterRelease.size(), is(1));
        }
        {
            final List<Segment> segments = jpaTokenStore.fetchAvailableSegments("proc3");
            assertThat(segments.size(), is(0));
        }

        entityManager.flush();
        entityManager.clear();
    }

    private void prepareTokenStore() {
        jpaTokenStore.initializeTokenSegments("test", 1);
        jpaTokenStore.initializeTokenSegments("proc1", 2);
        jpaTokenStore.initializeTokenSegments("proc2", 1);

        assertNull(jpaTokenStore.fetchToken("test", 0));

        jpaTokenStore.storeToken(new GlobalSequenceTrackingToken(1L), "proc1", 0);
        jpaTokenStore.storeToken(new GlobalSequenceTrackingToken(2L), "proc1", 1);
        jpaTokenStore.storeToken(new GlobalSequenceTrackingToken(2L), "proc2", 0);
    }

    @Transactional
    @Test
    void testClaimTokenConcurrently() {
        jpaTokenStore.initializeTokenSegments("concurrent", 1);
        jpaTokenStore.fetchToken("concurrent", 0);
        try {
            concurrentJpaTokenStore.fetchToken("concurrent", 0);
            fail("Expected UnableToClaimTokenException");
        } catch (UnableToClaimTokenException e) {
            // expected
        }
    }

    @Transactional
    @Test
    void testStealToken() {
        jpaTokenStore.initializeTokenSegments("stealing", 1);

        jpaTokenStore.fetchToken("stealing", 0);
        stealingJpaTokenStore.fetchToken("stealing", 0);

        try {
            jpaTokenStore.storeToken(new GlobalSequenceTrackingToken(0), "stealing", 0);
            fail("Expected UnableToClaimTokenException");
        } catch (UnableToClaimTokenException e) {
            // expected
        }
        jpaTokenStore.releaseClaim("stealing", 0);
        // claim should still be on stealingJpaTokenStore:
        stealingJpaTokenStore.storeToken(new GlobalSequenceTrackingToken(1), "stealing", 0);
    }

    @Transactional
    @Test
    void testExtendingLostClaimFails() {
        jpaTokenStore.initializeTokenSegments("processor", 1);
        jpaTokenStore.fetchToken("processor", 0);

        try {
            stealingJpaTokenStore.extendClaim("processor", 0);
            fail("Expected claim extension to fail");
        } catch (UnableToClaimTokenException e) {
            // expected
        }
    }

    @Transactional
    @Test
    void testStealingFromOtherThreadFailsWithRowLock() throws Exception {
        jpaTokenStore.initializeTokenSegments("processor", 1);

        ExecutorService executor1 = Executors.newSingleThreadExecutor();
        CountDownLatch cdl = new CountDownLatch(1);
        try {
            jpaTokenStore.fetchToken("processor", 0);
            Future<?> result = executor1.submit(() -> {

                DefaultTransactionDefinition txDef = new DefaultTransactionDefinition();
                txDef.setPropagationBehavior(TransactionDefinition.PROPAGATION_REQUIRES_NEW);
                TransactionStatus tx = transactionManager.getTransaction(txDef);
                cdl.countDown();
                try {
                    stealingJpaTokenStore.fetchToken("processor", 0);
                } finally {
                    transactionManager.rollback(tx);
                }
            });
            cdl.await();
            try {
                result.get(250, TimeUnit.MILLISECONDS);
                fail("Expected task to time out on the write lock");
            } catch (TimeoutException e) {
                // we expect this;
            }
            assertFalse(result.isDone());

            // we cancel the task
            result.cancel(true);

            // and make sure the token is still owned
            TokenEntry tokenEntry = entityManager.find(TokenEntry.class, new TokenEntry.PK("processor", 0));
            assertEquals("local", tokenEntry.getOwner());
        } finally {
            executor1.shutdown();
        }
    }

    @Test
    void testStoreAndLoadAcrossTransactions() {
        txTemplate.execute(status -> {
            jpaTokenStore.initializeTokenSegments("multi", 1);
            return null;
        });

        txTemplate.execute(status -> {
            jpaTokenStore.fetchToken("multi", 0);
            jpaTokenStore.storeToken(new GlobalSequenceTrackingToken(1), "multi", 0);
            return null;
        });

        txTemplate.execute(status -> {
            TrackingToken actual = jpaTokenStore.fetchToken("multi", 0);
            assertEquals(new GlobalSequenceTrackingToken(1), actual);
            jpaTokenStore.storeToken(new GlobalSequenceTrackingToken(2), "multi", 0);
            return null;
        });

        txTemplate.execute(status -> {
            TrackingToken actual = jpaTokenStore.fetchToken("multi", 0);
            assertEquals(new GlobalSequenceTrackingToken(2), actual);
            return null;
        });
    }

    @Configuration
    public static class Context {

        @SuppressWarnings("Duplicates")
        @Bean
        public DataSource dataSource() {
            JDBCDataSource dataSource = new JDBCDataSource();
            dataSource.setUrl("jdbc:hsqldb:mem:testdb");
            dataSource.setUser("sa");
            dataSource.setPassword("");
            return dataSource;
        }

        @Bean
        public LocalContainerEntityManagerFactoryBean sessionFactory() {
            LocalContainerEntityManagerFactoryBean sessionFactory = new LocalContainerEntityManagerFactoryBean();
            sessionFactory.setPersistenceProvider(new HibernatePersistenceProvider());
            sessionFactory.setPackagesToScan(TokenEntry.class.getPackage().getName());
            sessionFactory.setJpaPropertyMap(Collections.singletonMap("hibernate.dialect", new HSQLDialect()));
            sessionFactory.setJpaPropertyMap(Collections.singletonMap("hibernate.hbm2ddl.auto", "create-drop"));
            sessionFactory.setJpaPropertyMap(Collections.singletonMap("hibernate.show_sql", "false"));
            sessionFactory.setJpaPropertyMap(Collections.singletonMap("hibernate.connection.url",
                                                                      "jdbc:hsqldb:mem:testdb"));
            return sessionFactory;
        }

        @Bean
        public PlatformTransactionManager txManager() {
            return new JpaTransactionManager();
        }

        @Bean
        public JpaTokenStore jpaTokenStore(EntityManagerProvider entityManagerProvider) {
            return JpaTokenStore.builder()
                                .entityManagerProvider(entityManagerProvider)
                                .serializer(TestSerializer.XSTREAM.getSerializer())
                                .nodeId("local")
                                .build();
        }

        @Bean
        public JpaTokenStore concurrentJpaTokenStore(EntityManagerProvider entityManagerProvider) {
            return JpaTokenStore.builder()
                                .entityManagerProvider(entityManagerProvider)
                                .serializer(TestSerializer.XSTREAM.getSerializer())
                                .claimTimeout(Duration.ofSeconds(2))
                                .nodeId("concurrent")
                                .build();
        }

        @Bean
        public JpaTokenStore stealingJpaTokenStore(EntityManagerProvider entityManagerProvider) {
            return JpaTokenStore.builder()
                                .entityManagerProvider(entityManagerProvider)
                                .serializer(TestSerializer.XSTREAM.getSerializer())
                                .claimTimeout(Duration.ofSeconds(-1))
                                .nodeId("stealing")
                                .build();
        }

        @Bean
        public TransactionManager transactionManager(PlatformTransactionManager txManager) {
            //noinspection Duplicates
            return () -> {
                TransactionStatus transaction = txManager.getTransaction(new DefaultTransactionDefinition());
                return new Transaction() {
                    @Override
                    public void commit() {
                        txManager.commit(transaction);
                    }

                    @Override
                    public void rollback() {
                        txManager.rollback(transaction);
                    }
                };
            };
        }

        @Configuration
        public static class PersistenceConfig {

            @PersistenceContext
            private EntityManager entityManager;

            @Bean
            public EntityManagerProvider entityManagerProvider() {
                return new SimpleEntityManagerProvider(entityManager);
            }
        }
    }
}<|MERGE_RESOLUTION|>--- conflicted
+++ resolved
@@ -264,7 +264,6 @@
 
     @Transactional
     @Test
-<<<<<<< HEAD
     void testFetchTokenBySegment() {
         jpaTokenStore.initializeTokenSegments("test", 2);
         Segment segmentToFetch = Segment.computeSegment(1, 0, 1);
@@ -275,9 +274,6 @@
     @Transactional
     @Test
     void testFetchTokenBySegmentSegment0() {
-=======
-    void testQuerySegments() {
->>>>>>> 5872ce1d
         jpaTokenStore.initializeTokenSegments("test", 1);
         Segment segmentToFetch = Segment.computeSegment(0, 0);
 
