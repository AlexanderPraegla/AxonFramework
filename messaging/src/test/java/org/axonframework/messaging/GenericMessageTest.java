--- conflicted
+++ resolved
@@ -25,20 +25,18 @@
 import org.axonframework.serialization.CannotConvertBetweenTypesException;
 import org.axonframework.serialization.SerializedObject;
 import org.axonframework.serialization.json.JacksonSerializer;
-import org.junit.jupiter.api.*;
+import org.junit.jupiter.api.AfterEach;
+import org.junit.jupiter.api.BeforeEach;
+import org.junit.jupiter.api.Test;
 
-<<<<<<< HEAD
-import com.fasterxml.jackson.databind.ObjectMapper;
-
-=======
->>>>>>> 0ff6fe29
 import java.io.IOException;
 import java.util.Collections;
 import java.util.HashMap;
 import java.util.Map;
 
 import static org.junit.jupiter.api.Assertions.*;
-import static org.mockito.Mockito.*;
+import static org.mockito.Mockito.mock;
+import static org.mockito.Mockito.when;
 
 /**
  * Test correct operations of the {@link GenericMessage} class.
@@ -74,40 +72,24 @@
     }
 
     @Test
-<<<<<<< HEAD
-    void messageSerialization() throws IOException{
+    void messageSerialization() throws IOException {
         Map<String, String> metaDataMap = Collections.singletonMap("key", "value");
 
         GenericMessage<String> message = new GenericMessage<>("payload", metaDataMap);
-     
+
         JacksonSerializer jacksonSerializer = JacksonSerializer.builder().build();
 
-=======
-    void messageSerialization() throws IOException {
-        GenericMessage<String> message = new GenericMessage<>("payload", Collections.singletonMap("key", "value"));
-        Serializer jacksonSerializer = JacksonSerializer.builder().build();
->>>>>>> 0ff6fe29
 
         SerializedObject<String> serializedPayload = message.serializePayload(jacksonSerializer, String.class);
         SerializedObject<String> serializedMetaData = message.serializeMetaData(jacksonSerializer, String.class);
 
         assertEquals("\"payload\"", serializedPayload.getData());
 
-<<<<<<< HEAD
-    
+
         ObjectMapper objectMapper = jacksonSerializer.getObjectMapper();
         Map<String, String> actualMetaData = objectMapper.readValue(serializedMetaData.getData(), Map.class);
 
-         assertTrue(actualMetaData.entrySet().containsAll(metaDataMap.entrySet()));
-=======
-        ObjectMapper objectMapper = new ObjectMapper();
-        Map<String, String> expectedMetaData = new HashMap<>();
-        expectedMetaData.put("key", "value");
-        expectedMetaData.put("foo", "bar");
-        Map<String, String> actualMetaData = objectMapper.readValue(serializedMetaData.getData(), Map.class);
-
-        assertEquals(expectedMetaData, actualMetaData);
->>>>>>> 0ff6fe29
+        assertTrue(actualMetaData.entrySet().containsAll(metaDataMap.entrySet()));
     }
 
     @Test
