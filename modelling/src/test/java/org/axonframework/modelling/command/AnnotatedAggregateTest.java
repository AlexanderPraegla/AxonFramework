/*
 * Copyright (c) 2010-2018. Axon Framework
 *
 * Licensed under the Apache License, Version 2.0 (the "License");
 * you may not use this file except in compliance with the License.
 * You may obtain a copy of the License at
 *
 *     http://www.apache.org/licenses/LICENSE-2.0
 *
 * Unless required by applicable law or agreed to in writing, software
 * distributed under the License is distributed on an "AS IS" BASIS,
 * WITHOUT WARRANTIES OR CONDITIONS OF ANY KIND, either express or implied.
 * See the License for the specific language governing permissions and
 * limitations under the License.
 */

package org.axonframework.modelling.command;

import org.axonframework.commandhandling.CommandHandler;
import org.axonframework.commandhandling.CommandMessage;
import org.axonframework.eventhandling.EventBus;
import org.axonframework.eventhandling.EventHandler;
import org.axonframework.eventhandling.EventMessage;
import org.axonframework.messaging.unitofwork.DefaultUnitOfWork;
import org.axonframework.modelling.command.inspection.AnnotatedAggregate;
import org.junit.jupiter.api.BeforeEach;
import org.junit.jupiter.api.Test;
import org.mockito.ArgumentMatcher;
import org.mockito.InOrder;

import java.util.concurrent.Callable;

import static org.axonframework.commandhandling.GenericCommandMessage.asCommandMessage;
import static org.axonframework.modelling.command.AggregateLifecycle.apply;
import static org.junit.jupiter.api.Assertions.assertNotNull;
import static org.mockito.ArgumentMatchers.argThat;
import static org.mockito.Mockito.inOrder;
import static org.mockito.Mockito.mock;

public class AnnotatedAggregateTest {

    private final String ID = "id";
    private Repository<AggregateRoot> repository;
    private EventBus eventBus;

    @BeforeEach
    void setUp() {
        eventBus = mock(EventBus.class);
        repository = StubRepository.builder().eventBus(eventBus).build();
    }

    // Tests for issue #1248 - https://github.com/AxonFramework/AxonFramework/issues/1248
    @Test
    public void applyingMultipleEventsInAndThenPublishesWithRightState() {
        Command command = new Command(ID, 2);
        DefaultUnitOfWork<CommandMessage<Object>> uow = DefaultUnitOfWork.startAndGet(asCommandMessage(command));
        Aggregate<AggregateRoot> aggregate = uow.executeWithResult(() -> repository
                .newInstance(() -> new AggregateRoot(command))).getPayload();
        assertNotNull(aggregate);

        InOrder inOrder = inOrder(eventBus);
        inOrder.verify(eventBus).publish(argThat((ArgumentMatcher<EventMessage<?>>) x -> Event_1.class
                .equals(x.getPayloadType()) && ((Event_1) x.getPayload()).value == 1));
        inOrder.verify(eventBus).publish(argThat((ArgumentMatcher<EventMessage<?>>) x -> Event_1.class
                .equals(x.getPayloadType()) && ((Event_1) x.getPayload()).value == 2));
    }

    @Test
<<<<<<< HEAD
    void testApplyingEventInHandlerPublishesInRightOrder() {
        Command command = new Command(ID);
=======
    public void testApplyingEventInHandlerPublishesInRightOrder() {
        Command command = new Command(ID, 0);
>>>>>>> 3b8eac5a
        DefaultUnitOfWork<CommandMessage<Object>> uow = DefaultUnitOfWork.startAndGet(asCommandMessage(command));
        Aggregate<AggregateRoot> aggregate = uow.executeWithResult(() -> repository
                .newInstance(() -> new AggregateRoot(command))).getPayload();
        assertNotNull(aggregate);

        InOrder inOrder = inOrder(eventBus);
        inOrder.verify(eventBus).publish(argThat((ArgumentMatcher<EventMessage<?>>) x -> Event_1.class
                .equals(x.getPayloadType())));
        inOrder.verify(eventBus).publish(argThat((ArgumentMatcher<EventMessage<?>>) x -> Event_2.class
                .equals(x.getPayloadType())));
    }

    private static class Command {

        private final String id;
        private final int value;

        private Command(String id, int value) {
            this.id = id;
            this.value = value;
        }

        public String getId() {
            return id;
        }

        public int getValue() {
            return value;
        }
    }

    private static class Event_1 {

        private final String id;
        private final int value;

        private Event_1(String id, int value) {
            this.id = id;
            this.value = value;
        }

        public String getId() {
            return id;
        }

        public int getValue() {
            return value;
        }
    }

    @SuppressWarnings("WeakerAccess")
    private static class Event_2 {

        private final String id;

        Event_2(String id) {
            this.id = id;
        }

        public String getId() {
            return id;
        }
    }

    @SuppressWarnings({"unused", "WeakerAccess"})
    public static class AggregateRoot {

        @AggregateIdentifier
        private String id;

        private int value;

        public AggregateRoot() {
        }

        @CommandHandler
<<<<<<< HEAD
        AggregateRoot(Command command) {
            apply(new Event_1(command.getId()));
=======
        public AggregateRoot(Command command) {
            ApplyMore andThen = apply(new Event_1(command.getId(), 0));
            for (int i = 0; i < command.value; i++) {
                andThen = andThen.andThenApply(() -> new Event_1(id, value + 1));
            }
>>>>>>> 3b8eac5a
        }

        @EventHandler
        public void on(Event_1 event) {
            this.id = event.getId();
            this.value = event.value;
            apply(new Event_2(event.getId()));
        }

        @EventHandler
        public void on(Event_2 event) {
        }
    }

    private static class StubRepository extends AbstractRepository<AggregateRoot, Aggregate<AggregateRoot>> {

        private final EventBus eventBus;

        public static Builder builder() {
            return new Builder();
        }

        private StubRepository(Builder builder) {
            super(builder);
            this.eventBus = builder.eventBus;
        }

        @Override
        protected Aggregate<AggregateRoot> doCreateNew(Callable<AggregateRoot> factoryMethod) throws Exception {
            return AnnotatedAggregate.initialize(factoryMethod, aggregateModel(), eventBus);
        }

        @Override
        protected void doSave(Aggregate<AggregateRoot> aggregate) {

        }

        @Override
        protected Aggregate<AggregateRoot> doLoad(String aggregateIdentifier, Long expectedVersion) {
            return null;
        }

        @Override
        protected void doDelete(Aggregate<AggregateRoot> aggregate) {

        }

        private static class Builder extends AbstractRepository.Builder<AggregateRoot> {

            private EventBus eventBus;

            private Builder() {
                super(AggregateRoot.class);
            }

            public Builder eventBus(EventBus eventBus) {
                this.eventBus = eventBus;
                return this;
            }

            public StubRepository build() {
                return new StubRepository(this);
            }
        }
    }
}<|MERGE_RESOLUTION|>--- conflicted
+++ resolved
@@ -51,7 +51,7 @@
 
     // Tests for issue #1248 - https://github.com/AxonFramework/AxonFramework/issues/1248
     @Test
-    public void applyingMultipleEventsInAndThenPublishesWithRightState() {
+    void applyingMultipleEventsInAndThenPublishesWithRightState() {
         Command command = new Command(ID, 2);
         DefaultUnitOfWork<CommandMessage<Object>> uow = DefaultUnitOfWork.startAndGet(asCommandMessage(command));
         Aggregate<AggregateRoot> aggregate = uow.executeWithResult(() -> repository
@@ -66,13 +66,8 @@
     }
 
     @Test
-<<<<<<< HEAD
     void testApplyingEventInHandlerPublishesInRightOrder() {
-        Command command = new Command(ID);
-=======
-    public void testApplyingEventInHandlerPublishesInRightOrder() {
         Command command = new Command(ID, 0);
->>>>>>> 3b8eac5a
         DefaultUnitOfWork<CommandMessage<Object>> uow = DefaultUnitOfWork.startAndGet(asCommandMessage(command));
         Aggregate<AggregateRoot> aggregate = uow.executeWithResult(() -> repository
                 .newInstance(() -> new AggregateRoot(command))).getPayload();
@@ -149,16 +144,11 @@
         }
 
         @CommandHandler
-<<<<<<< HEAD
-        AggregateRoot(Command command) {
-            apply(new Event_1(command.getId()));
-=======
         public AggregateRoot(Command command) {
             ApplyMore andThen = apply(new Event_1(command.getId(), 0));
             for (int i = 0; i < command.value; i++) {
                 andThen = andThen.andThenApply(() -> new Event_1(id, value + 1));
             }
->>>>>>> 3b8eac5a
         }
 
         @EventHandler
