--- conflicted
+++ resolved
@@ -183,11 +183,7 @@
 
         // we store some more events to make sure only correct events are retrieved
         testSubject.appendEvents(singletonList(
-<<<<<<< HEAD
-                new GenericDomainEventMessage<>(type, aggregate2.getIdentifier(),
-=======
-                new GenericDomainEventMessage<>("aggregate2",
->>>>>>> d463efd0
+                new GenericDomainEventMessage<>(type, "aggregate2",
                                                 0,
                                                 new Object(),
                                                 Collections.singletonMap("key", (Object) "Value"))));
@@ -214,13 +210,8 @@
 
     @Test
     public void testAppendEventsFromConcurrentProcessing() {
-<<<<<<< HEAD
-        testSubject.appendEvents(aggregate2.getRegisteredEvents());
+        testSubject.appendEvents(aggregate2);
         testSubject.appendEvents(new GenericDomainEventMessage<Object>("id2", 0, "test", type));
-=======
-        testSubject.appendEvents(aggregate2);
-        testSubject.appendEvents(new GenericDomainEventMessage<Object>("id2", 0, "test"));
->>>>>>> d463efd0
         try {
             testSubject.appendEvents(new GenericDomainEventMessage<Object>("id2", 0, "test", type));
             fail("Expected ConcurrencyException");
