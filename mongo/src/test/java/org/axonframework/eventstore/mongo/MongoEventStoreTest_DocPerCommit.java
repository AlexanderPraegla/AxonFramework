/*
 * Copyright (c) 2010-2015. Axon Framework
 *
 * Licensed under the Apache License, Version 2.0 (the "License");
 * you may not use this file except in compliance with the License.
 * You may obtain a copy of the License at
 *
 *     http://www.apache.org/licenses/LICENSE-2.0
 *
 * Unless required by applicable law or agreed to in writing, software
 * distributed under the License is distributed on an "AS IS" BASIS,
 * WITHOUT WARRANTIES OR CONDITIONS OF ANY KIND, either express or implied.
 * See the License for the specific language governing permissions and
 * limitations under the License.
 */

package org.axonframework.eventstore.mongo;

import com.mongodb.BasicDBObject;
import com.mongodb.Mongo;
import de.flapdoodle.embed.mongo.MongodExecutable;
import de.flapdoodle.embed.mongo.MongodProcess;
import org.axonframework.domain.DomainEventMessage;
import org.axonframework.domain.DomainEventStream;
import org.axonframework.domain.GenericDomainEventMessage;
import org.axonframework.eventsourcing.annotation.AbstractAnnotatedAggregateRoot;
import org.axonframework.eventsourcing.annotation.AggregateIdentifier;
import org.axonframework.eventsourcing.annotation.EventSourcingHandler;
import org.axonframework.eventstore.EventStreamNotFoundException;
import org.axonframework.eventstore.EventVisitor;
import org.axonframework.eventstore.management.CriteriaBuilder;
import org.axonframework.mongoutils.MongoLauncher;
import org.axonframework.repository.ConcurrencyException;
import org.axonframework.serializer.SerializedObject;
import org.axonframework.serializer.SerializedType;
import org.axonframework.serializer.SimpleSerializedObject;
import org.axonframework.serializer.SimpleSerializedType;
import org.axonframework.upcasting.LazyUpcasterChain;
import org.axonframework.upcasting.Upcaster;
import org.axonframework.upcasting.UpcasterChain;
import org.axonframework.upcasting.UpcastingContext;
import org.joda.time.DateTime;
import org.joda.time.DateTimeUtils;
import org.junit.*;
import org.junit.runner.*;
import org.mockito.*;
import org.slf4j.Logger;
import org.slf4j.LoggerFactory;
import org.springframework.beans.factory.annotation.Autowired;
import org.springframework.context.ApplicationContext;
import org.springframework.test.annotation.DirtiesContext;
import org.springframework.test.context.ContextConfiguration;
import org.springframework.test.context.junit4.SpringJUnit4ClassRunner;

import java.io.IOException;
import java.util.ArrayList;
import java.util.Arrays;
import java.util.Collections;
import java.util.List;
import java.util.UUID;

import static java.util.Arrays.asList;
import static org.junit.Assert.*;
import static org.mockito.Mockito.*;

/**
 * <p>Beware with this test, it requires a running mongodb as specified in the configuration file, if no mongo instance
 * is running, tests will be ignored.</p> <p/> <p>Autowired dependencies are left out on purpose, it does not work with
 * the assume used to check if mongo is running.</p>
 *
 * @author Jettro Coenradie
 * @since 0.7
 */
@RunWith(SpringJUnit4ClassRunner.class)
@ContextConfiguration(locations = {"classpath:META-INF/spring/mongo-context_doc_per_commit.xml"})
public class MongoEventStoreTest_DocPerCommit {

    private static final Logger logger = LoggerFactory.getLogger(MongoEventStoreTest_DocPerCommit.class);
    private static MongodProcess mongod;
    private static MongodExecutable mongoExe;

    private MongoEventStore testSubject;
    private Mongo mongo;
    private DefaultMongoTemplate mongoTemplate;

    private StubAggregateRoot aggregate1;
    private StubAggregateRoot aggregate2;

    @Autowired
    private ApplicationContext context;

    @BeforeClass
    public static void start() throws IOException {
        mongoExe = MongoLauncher.prepareExecutable();
        mongod = mongoExe.start();
    }

    @AfterClass
    public static void shutdown() {
        if (mongod != null) {
            mongod.stop();
        }
        if (mongoExe != null) {
            mongoExe.stop();
        }
    }

    @Before
    public void setUp() {
        try {
            mongo = context.getBean(Mongo.class);
            testSubject = context.getBean(MongoEventStore.class);
        } catch (Exception e) {
            logger.error("No Mongo instance found. Ignoring test.");
            Assume.assumeNoException(e);
        }
        mongoTemplate = new DefaultMongoTemplate(mongo);
        mongoTemplate.domainEventCollection().remove(new BasicDBObject());
        mongoTemplate.snapshotEventCollection().remove(new BasicDBObject());
        aggregate1 = new StubAggregateRoot(UUID.randomUUID().toString());
        for (int t = 0; t < 10; t++) {
            aggregate1.changeState();
        }

        aggregate2 = new StubAggregateRoot(UUID.randomUUID().toString());
        aggregate2.changeState();
        aggregate2.changeState();
        aggregate2.changeState();
    }

    @Test
    public void testStoreEmptyUncommittedEventList(){
        assertNotNull(testSubject);
        StubAggregateRoot aggregate = new StubAggregateRoot(UUID.randomUUID().toString());
        // no events
        assertEquals(0, aggregate.getUncommittedEventCount());
        testSubject.appendEvents(aggregate.getUncommittedEvents());

        assertEquals(0, mongoTemplate.domainEventCollection().count());
    }

    @Test
    public void testStoreAndLoadEvents() {
        assertNotNull(testSubject);
        testSubject.appendEvents(aggregate1.getUncommittedEvents());
        // just one commit
        assertEquals(1, mongoTemplate.domainEventCollection().count());
        // with multiple events
        assertEquals((long) aggregate1.getUncommittedEventCount(),
                     ((List) mongoTemplate.domainEventCollection().findOne().get("events")).size());

        // we store some more events to make sure only correct events are retrieved
        testSubject.appendEvents(aggregate2.getUncommittedEvents());
        DomainEventStream events = testSubject.readEvents(aggregate1.getIdentifier());
        List<DomainEventMessage> actualEvents = new ArrayList<>();
        long expectedSequenceNumber = 0L;
        while (events.hasNext()) {
            DomainEventMessage event = events.next();
            actualEvents.add(event);
            // Tests AXON-169
            assertNotNull(event.getIdentifier());
            assertEquals("Events are read back in the wrong order",
                         expectedSequenceNumber,
                         event.getSequenceNumber());
            expectedSequenceNumber++;
        }
        assertEquals(aggregate1.getUncommittedEventCount(), actualEvents.size());
    }


    @DirtiesContext
    @Test
    public void testStoreAndLoadEvents_WithUpcaster() {
        assertNotNull(testSubject);
        UpcasterChain mockUpcasterChain = mock(UpcasterChain.class);
        when(mockUpcasterChain.upcast(isA(SerializedObject.class), isA(UpcastingContext.class)))
                .thenAnswer(invocation -> {
                    SerializedObject serializedObject = (SerializedObject) invocation.getArguments()[0];
                    return asList(serializedObject, serializedObject);
                });

        testSubject.appendEvents(aggregate1.getUncommittedEvents());

        testSubject.setUpcasterChain(mockUpcasterChain);

        // just one commit
        assertEquals(1, mongoTemplate.domainEventCollection().count());
        // with multiple events
        assertEquals((long) aggregate1.getUncommittedEventCount(),
                     ((List) mongoTemplate.domainEventCollection().findOne().get("events")).size());

        // we store some more events to make sure only correct events are retrieved
        testSubject.appendEvents(asList(
                new GenericDomainEventMessage<>(aggregate2.getIdentifier(),
                                                0,
                                                new Object(),
                                                Collections.singletonMap("key", (Object) "Value"))));

        DomainEventStream events = testSubject.readEvents(aggregate1.getIdentifier());
        List<DomainEventMessage> actualEvents = new ArrayList<>();
        while (events.hasNext()) {
            DomainEventMessage event = events.next();
            event.getPayload();
            event.getMetaData();
            actualEvents.add(event);
        }

        assertEquals(20, actualEvents.size());
        for (int t = 0; t < 20; t = t + 2) {
            assertEquals(actualEvents.get(t).getSequenceNumber(), actualEvents.get(t + 1).getSequenceNumber());
            assertEquals(actualEvents.get(t).getAggregateIdentifier(),
                         actualEvents.get(t + 1).getAggregateIdentifier());
            assertEquals(actualEvents.get(t).getMetaData(), actualEvents.get(t + 1).getMetaData());
            assertNotNull(actualEvents.get(t).getPayload());
            assertNotNull(actualEvents.get(t + 1).getPayload());
        }
    }

    @Test
    public void testAppendEventsFromConcurrentProcessing() {
        testSubject.appendEvents("type1", aggregate2.getUncommittedEvents());
        StubAggregateRoot loaded1 = new StubAggregateRoot();
        loaded1.initializeState(testSubject.readEvents("type1", aggregate2.getIdentifier()));
        StubAggregateRoot loaded2 = new StubAggregateRoot();
        loaded2.initializeState(testSubject.readEvents("type1", aggregate2.getIdentifier()));

        loaded1.changeState();
        loaded2.changeState();

        testSubject.appendEvents("type1", loaded1.getUncommittedEvents());
        try {
            testSubject.appendEvents("type1", loaded2.getUncommittedEvents());
            fail("Expected ConcurrencyException");
        } catch (final ConcurrencyException e) {
            assertNotNull(e);
        }
    }

    @Test
    public void testLoadWithSnapshotEvent() {
        testSubject.appendEvents(aggregate1.getUncommittedEvents());
        aggregate1.commitEvents();
        testSubject.appendSnapshotEvent(aggregate1.createSnapshotEvent());
        aggregate1.changeState();
        testSubject.appendEvents(aggregate1.getUncommittedEvents());
        aggregate1.commitEvents();

        DomainEventStream actualEventStream = testSubject.readEvents(aggregate1.getIdentifier());
        List<DomainEventMessage> domainEvents = new ArrayList<>();
        while (actualEventStream.hasNext()) {
            domainEvents.add(actualEventStream.next());
        }

        assertEquals(2, domainEvents.size());
    }

    @Test
    public void testLoadWithMultipleSnapshotEvents() {
        testSubject.appendEvents(aggregate1.getUncommittedEvents());
        aggregate1.commitEvents();
        testSubject.appendSnapshotEvent(aggregate1.createSnapshotEvent());
        aggregate1.changeState();
        testSubject.appendEvents(aggregate1.getUncommittedEvents());
        aggregate1.commitEvents();
        testSubject.appendSnapshotEvent(aggregate1.createSnapshotEvent());
        aggregate1.changeState();
        testSubject.appendEvents(aggregate1.getUncommittedEvents());
        aggregate1.commitEvents();

        DomainEventStream actualEventStream = testSubject.readEvents(aggregate1.getIdentifier());
        List<DomainEventMessage> domainEvents = new ArrayList<>();
        while (actualEventStream.hasNext()) {
            domainEvents.add(actualEventStream.next());
        }

        assertEquals(2, domainEvents.size());
    }

    @Test(expected = EventStreamNotFoundException.class)
    public void testLoadNonExistent() {
        testSubject.readEvents(UUID.randomUUID().toString());
    }

    @Test
    public void testVisitAllEvents() {
        EventVisitor eventVisitor = mock(EventVisitor.class);
        testSubject.appendEvents(createDomainEvents(77));
        testSubject.appendEvents(createDomainEvents(23));

        testSubject.visitEvents(eventVisitor);
        verify(eventVisitor, times(100)).doWithEvent(isA(DomainEventMessage.class));
    }

    @Test
    public void testVisitAllEvents_IncludesUnknownEventType() throws Exception {
        EventVisitor eventVisitor = mock(EventVisitor.class);
        testSubject.appendEvents(createDomainEvents(10));
        final GenericDomainEventMessage eventMessage = new GenericDomainEventMessage<>("test", 0, "test");
        testSubject.appendEvents(asList(eventMessage));
        testSubject.appendEvents(createDomainEvents(10));
        // we upcast the event to two instances, one of which is an unknown class
        testSubject.setUpcasterChain(new LazyUpcasterChain(Arrays.<Upcaster>asList(new StubUpcaster())));
        testSubject.visitEvents(eventVisitor);

        verify(eventVisitor, times(21)).doWithEvent(isA(DomainEventMessage.class));
    }


    @Test
    public void testVisitEvents_AfterTimestamp() {
        EventVisitor eventVisitor = mock(EventVisitor.class);
        DateTimeUtils.setCurrentMillisFixed(new DateTime(2011, 12, 18, 12, 59, 59, 999).getMillis());
        testSubject.appendEvents(createDomainEvents(11));
        DateTime onePM = new DateTime(2011, 12, 18, 13, 0, 0, 0);
        DateTimeUtils.setCurrentMillisFixed(onePM.getMillis());
        testSubject.appendEvents(createDomainEvents(12));
        DateTimeUtils.setCurrentMillisFixed(new DateTime(2011, 12, 18, 14, 0, 0, 0).getMillis());
        testSubject.appendEvents(createDomainEvents(13));
        DateTimeUtils.setCurrentMillisFixed(new DateTime(2011, 12, 18, 14, 0, 0, 1).getMillis());
        testSubject.appendEvents(createDomainEvents(14));
        DateTimeUtils.setCurrentMillisSystem();

        CriteriaBuilder criteriaBuilder = testSubject.newCriteriaBuilder();
        testSubject.visitEvents(criteriaBuilder.property("timestamp").greaterThan(onePM), eventVisitor);
        ArgumentCaptor<DomainEventMessage> captor = ArgumentCaptor.forClass(DomainEventMessage.class);
        verify(eventVisitor, times(13 + 14)).doWithEvent(captor.capture());
        assertEquals(new DateTime(2011, 12, 18, 14, 0, 0, 0), captor.getAllValues().get(0).getTimestamp());
        assertEquals(new DateTime(2011, 12, 18, 14, 0, 0, 1), captor.getAllValues().get(26).getTimestamp());
    }

    @Test
    public void testVisitEvents_BetweenTimestamps() {
        EventVisitor eventVisitor = mock(EventVisitor.class);
        DateTimeUtils.setCurrentMillisFixed(new DateTime(2011, 12, 18, 12, 59, 59, 999).getMillis());
        testSubject.appendEvents(createDomainEvents(11));
        DateTime onePM = new DateTime(2011, 12, 18, 13, 0, 0, 0);
        DateTimeUtils.setCurrentMillisFixed(onePM.getMillis());
        testSubject.appendEvents(createDomainEvents(12));
        DateTime twoPM = new DateTime(2011, 12, 18, 14, 0, 0, 0);
        DateTimeUtils.setCurrentMillisFixed(twoPM.getMillis());
        testSubject.appendEvents(createDomainEvents(13));
        DateTimeUtils.setCurrentMillisFixed(new DateTime(2011, 12, 18, 14, 0, 0, 1).getMillis());
        testSubject.appendEvents(createDomainEvents(14));
        DateTimeUtils.setCurrentMillisSystem();

        CriteriaBuilder criteriaBuilder = testSubject.newCriteriaBuilder();
        testSubject.visitEvents(criteriaBuilder.property("timestamp").greaterThanEquals(onePM)
                                               .and(criteriaBuilder.property("timestamp").lessThanEquals(twoPM)),
                                eventVisitor);
        verify(eventVisitor, times(12 + 13)).doWithEvent(isA(DomainEventMessage.class));
    }

    @Test
    public void testVisitEvents_OnOrAfterTimestamp() {
        EventVisitor eventVisitor = mock(EventVisitor.class);
        DateTimeUtils.setCurrentMillisFixed(new DateTime(2011, 12, 18, 12, 59, 59, 999).getMillis());
        testSubject.appendEvents(createDomainEvents(11));
        DateTime onePM = new DateTime(2011, 12, 18, 13, 0, 0, 0);
        DateTimeUtils.setCurrentMillisFixed(onePM.getMillis());
        testSubject.appendEvents(createDomainEvents(12));
        DateTimeUtils.setCurrentMillisFixed(new DateTime(2011, 12, 18, 14, 0, 0, 0).getMillis());
        testSubject.appendEvents(createDomainEvents(13));
        DateTimeUtils.setCurrentMillisFixed(new DateTime(2011, 12, 18, 14, 0, 0, 1).getMillis());
        testSubject.appendEvents(createDomainEvents(14));
        DateTimeUtils.setCurrentMillisSystem();

        CriteriaBuilder criteriaBuilder = testSubject.newCriteriaBuilder();
        testSubject.visitEvents(criteriaBuilder.property("timestamp").greaterThanEquals(onePM), eventVisitor);
        verify(eventVisitor, times(12 + 13 + 14)).doWithEvent(isA(DomainEventMessage.class));
    }


    private List<DomainEventMessage<?>> createDomainEvents(int numberOfEvents) {
        List<DomainEventMessage<?>> events = new ArrayList<>(numberOfEvents);
        final String aggregateIdentifier = UUID.randomUUID().toString();
        for (int t = 0; t < numberOfEvents; t++) {
            events.add(new GenericDomainEventMessage<>(
                    aggregateIdentifier, t, new StubStateChangedEvent(), null));
        }
        return events;
    }

    private static class StubAggregateRoot extends AbstractAnnotatedAggregateRoot {

        @AggregateIdentifier
        private String identifier;

        public StubAggregateRoot() {
        }

        private StubAggregateRoot(String id) {
            this.identifier = id;
        }

<<<<<<< HEAD
        @Override
        public String getIdentifier() {
            return identifier.toString();
=======
        public void changeState() {
            apply(new StubStateChangedEvent());
>>>>>>> 15b85280
        }

        @EventSourcingHandler
        public void handleStateChange(StubStateChangedEvent event, DomainEventMessage message) {
            this.identifier = message.getAggregateIdentifier().toString();
        }

        public DomainEventMessage<StubStateChangedEvent> createSnapshotEvent() {
            return new GenericDomainEventMessage<>(
                    getIdentifier(), getVersion(), new StubStateChangedEvent(), null);
        }
    }

    private static class StubStateChangedEvent {

        private static final long serialVersionUID = 3459228620192273869L;

        private StubStateChangedEvent() {
        }
    }

    private static class StubUpcaster implements Upcaster<byte[]> {

        @Override
        public boolean canUpcast(SerializedType serializedType) {
            return "java.lang.String".equals(serializedType.getName());
        }

        @Override
        public Class<byte[]> expectedRepresentationType() {
            return byte[].class;
        }

        @Override
        public List<SerializedObject<?>> upcast(SerializedObject<byte[]> intermediateRepresentation,
                                                List<SerializedType> expectedTypes, UpcastingContext context) {
            return Arrays.<SerializedObject<?>>asList(
                    new SimpleSerializedObject<>("data1", String.class, expectedTypes.get(0)),
                    new SimpleSerializedObject<>(intermediateRepresentation.getData(), byte[].class,
                                                       expectedTypes.get(1)));
        }

        @Override
        public List<SerializedType> upcast(SerializedType serializedType) {
            return Arrays.<SerializedType>asList(new SimpleSerializedType("unknownType1", "2"),
                                                 new SimpleSerializedType(StubStateChangedEvent.class.getName(), "2"));
        }
    }
}<|MERGE_RESOLUTION|>--- conflicted
+++ resolved
@@ -60,6 +60,7 @@
 import java.util.UUID;
 
 import static java.util.Arrays.asList;
+import static java.util.Collections.singletonList;
 import static org.junit.Assert.*;
 import static org.mockito.Mockito.*;
 
@@ -190,7 +191,7 @@
                      ((List) mongoTemplate.domainEventCollection().findOne().get("events")).size());
 
         // we store some more events to make sure only correct events are retrieved
-        testSubject.appendEvents(asList(
+        testSubject.appendEvents(singletonList(
                 new GenericDomainEventMessage<>(aggregate2.getIdentifier(),
                                                 0,
                                                 new Object(),
@@ -218,18 +219,18 @@
 
     @Test
     public void testAppendEventsFromConcurrentProcessing() {
-        testSubject.appendEvents("type1", aggregate2.getUncommittedEvents());
+        testSubject.appendEvents(aggregate2.getUncommittedEvents());
         StubAggregateRoot loaded1 = new StubAggregateRoot();
-        loaded1.initializeState(testSubject.readEvents("type1", aggregate2.getIdentifier()));
+        loaded1.initializeState(testSubject.readEvents(aggregate2.getIdentifier()));
         StubAggregateRoot loaded2 = new StubAggregateRoot();
-        loaded2.initializeState(testSubject.readEvents("type1", aggregate2.getIdentifier()));
+        loaded2.initializeState(testSubject.readEvents(aggregate2.getIdentifier()));
 
         loaded1.changeState();
         loaded2.changeState();
 
-        testSubject.appendEvents("type1", loaded1.getUncommittedEvents());
+        testSubject.appendEvents(loaded1.getUncommittedEvents());
         try {
-            testSubject.appendEvents("type1", loaded2.getUncommittedEvents());
+            testSubject.appendEvents(loaded2.getUncommittedEvents());
             fail("Expected ConcurrencyException");
         } catch (final ConcurrencyException e) {
             assertNotNull(e);
@@ -296,10 +297,10 @@
         EventVisitor eventVisitor = mock(EventVisitor.class);
         testSubject.appendEvents(createDomainEvents(10));
         final GenericDomainEventMessage eventMessage = new GenericDomainEventMessage<>("test", 0, "test");
-        testSubject.appendEvents(asList(eventMessage));
+        testSubject.appendEvents(singletonList(eventMessage));
         testSubject.appendEvents(createDomainEvents(10));
         // we upcast the event to two instances, one of which is an unknown class
-        testSubject.setUpcasterChain(new LazyUpcasterChain(Arrays.<Upcaster>asList(new StubUpcaster())));
+        testSubject.setUpcasterChain(new LazyUpcasterChain(singletonList(new StubUpcaster())));
         testSubject.visitEvents(eventVisitor);
 
         verify(eventVisitor, times(21)).doWithEvent(isA(DomainEventMessage.class));
@@ -392,19 +393,13 @@
             this.identifier = id;
         }
 
-<<<<<<< HEAD
-        @Override
-        public String getIdentifier() {
-            return identifier.toString();
-=======
         public void changeState() {
             apply(new StubStateChangedEvent());
->>>>>>> 15b85280
         }
 
         @EventSourcingHandler
         public void handleStateChange(StubStateChangedEvent event, DomainEventMessage message) {
-            this.identifier = message.getAggregateIdentifier().toString();
+            this.identifier = message.getAggregateIdentifier();
         }
 
         public DomainEventMessage<StubStateChangedEvent> createSnapshotEvent() {
@@ -414,8 +409,6 @@
     }
 
     private static class StubStateChangedEvent {
-
-        private static final long serialVersionUID = 3459228620192273869L;
 
         private StubStateChangedEvent() {
         }
