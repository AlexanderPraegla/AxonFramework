<?xml version="1.0" encoding="UTF-8"?>
<!--
  ~ Copyright (c) 2010-2020. Axon Framework
  ~
  ~ Licensed under the Apache License, Version 2.0 (the "License");
  ~ you may not use this file except in compliance with the License.
  ~ You may obtain a copy of the License at
  ~
  ~    http://www.apache.org/licenses/LICENSE-2.0
  ~
  ~ Unless required by applicable law or agreed to in writing, software
  ~ distributed under the License is distributed on an "AS IS" BASIS,
  ~ WITHOUT WARRANTIES OR CONDITIONS OF ANY KIND, either express or implied.
  ~ See the License for the specific language governing permissions and
  ~ limitations under the License.
  -->

<project xmlns="http://maven.apache.org/POM/4.0.0" xmlns:xsi="http://www.w3.org/2001/XMLSchema-instance" xsi:schemaLocation="http://maven.apache.org/POM/4.0.0 http://maven.apache.org/xsd/maven-4.0.0.xsd">

    <groupId>org.axonframework</groupId>
    <artifactId>axon</artifactId>
    <version>4.5-SNAPSHOT</version>
    <modules>
        <module>messaging</module>
        <module>modelling</module>
        <module>eventsourcing</module>
        <module>config</module>
        <module>test</module>
        <module>axon-server-connector</module>
        <module>disruptor</module>
        <module>metrics</module>
        <module>metrics-micrometer</module>
        <module>spring</module>
        <module>spring-boot-autoconfigure</module>
        <module>spring-boot-starter</module>
        <module>integrationtests</module>
        <module>legacy</module>
    </modules>
    <packaging>pom</packaging>

    <modelVersion>4.0.0</modelVersion>

    <name>Axon Framework</name>
    <description>
        The Axon framework supports developers with the plumbing and wiring required to build a CQRS architecture, by
        providing (abstract) implementations of common CQRS building blocks.
    </description>

    <inceptionYear>2010</inceptionYear>
    <url>http://www.axonframework.org</url>
    <licenses>
        <license>
            <name>Apache 2.0</name>
            <url>http://www.apache.org/licenses/LICENSE-2.0</url>
        </license>
    </licenses>
    <issueManagement>
        <system>GitHub</system>
        <url>http://issues.axonframework.org</url>
    </issueManagement>

    <properties>
        <project.build.sourceEncoding>UTF-8</project.build.sourceEncoding>
        <sonar.coverage.jacoco.xmlReportPaths>
            ${project.basedir}/integrationtests/target/site/jacoco-aggregate/jacoco.xml
        </sonar.coverage.jacoco.xmlReportPaths>

        <!-- dependency versions -->
        <slf4j.version>1.7.30</slf4j.version>
        <log4j.version>2.13.3</log4j.version>
        <spring.version>5.2.9.RELEASE</spring.version>
        <spring-security.version>5.4.1</spring-security.version>
        <spring.boot.version>2.3.4.RELEASE</spring.boot.version>
        <mockito.version>3.5.15</mockito.version>
        <projectreactor.version>3.3.10.RELEASE</projectreactor.version>
        <micrometer.version>1.5.5</micrometer.version>
        <dropwizard.metrics.version>3.1.2</dropwizard.metrics.version>
        <jackson.version>2.11.3</jackson.version>
        <!--
            Please note that there are dependencies between the gRPC and Netty TcNative versions.
            gRPC is quite specific about the version of Netty TcNative, so check the dependencies on
            https://github.com/grpc/grpc-java/blob/master/SECURITY.md
        -->
        <javax.annotation-api.version>1.3.2</javax.annotation-api.version>
<<<<<<< HEAD
        <javax.cache-api.version>1.0.0</javax.cache-api.version>
        <javax.el-api.version>3.0.1-b06</javax.el-api.version>
=======
        <javax.cache-api.version>1.1.1</javax.cache-api.version>
        <javax.el-api.version>2.2.4</javax.el-api.version>
>>>>>>> 08c62397
        <javax.inject.version>1</javax.inject.version>
        <javax.persistence-api.version>2.2</javax.persistence-api.version>
        <javax.validation-api.version>2.0.1.Final</javax.validation-api.version>
        <javax.jaxb-api.version>2.3.1</javax.jaxb-api.version>
        <disruptor.version>3.4.2</disruptor.version>
        <mysql-connector-java.version>8.0.22</mysql-connector-java.version>
        <ehcache.version>2.10.6</ehcache.version>
        <quartz.version>2.3.2</quartz.version>
        <c3p0.version>0.9.1.2</c3p0.version>
        <hsqldb.version>2.5.0</hsqldb.version>
        <hibernate-validator.version>6.1.6.Final</hibernate-validator.version>
        <hibernate-entitymanager.version>5.4.22.Final</hibernate-entitymanager.version>
        <byte-buddy.version>1.10.17</byte-buddy.version>
        <findbugs-jsr305.version>3.0.2</findbugs-jsr305.version>
        <commons-io.version>2.8.0</commons-io.version>
        <javassist.version>3.27.0-GA</javassist.version>
        <el-impl.version>2.2</el-impl.version>
        <eaio-uuid.version>3.2</eaio-uuid.version>
        <dom4j.version>2.1.3</dom4j.version>
        <postgresql.version>42.2.17</postgresql.version>
        <junit4.version>4.13.1</junit4.version>
        <junit.jupiter.version>5.7.0</junit.jupiter.version>
        <axonserver-connector-java.version>4.4.2</axonserver-connector-java.version>
        <hamcrest.version>2.2</hamcrest.version>

        <!-- plugin versions -->
        <felix.bundle.plugin.version>5.1.1</felix.bundle.plugin.version>

        <jacoco-maven-plugin.version>0.8.6</jacoco-maven-plugin.version>
    </properties>

    <dependencies>
        <!-- test dependencies -->
        <dependency>
            <groupId>org.junit.jupiter</groupId>
            <artifactId>junit-jupiter-api</artifactId>
            <scope>test</scope>
        </dependency>
        <dependency>
            <groupId>org.junit.jupiter</groupId>
            <artifactId>junit-jupiter-params</artifactId>
            <scope>test</scope>
        </dependency>
        <dependency>
            <groupId>org.junit.jupiter</groupId>
            <artifactId>junit-jupiter-engine</artifactId>
            <scope>test</scope>
        </dependency>
        <dependency>
            <groupId>org.mockito</groupId>
            <artifactId>mockito-core</artifactId>
            <scope>test</scope>
        </dependency>
        <dependency>
            <groupId>org.mockito</groupId>
            <artifactId>mockito-junit-jupiter</artifactId>
            <scope>test</scope>
        </dependency>
        <dependency>
            <groupId>org.slf4j</groupId>
            <artifactId>jul-to-slf4j</artifactId>
            <version>${slf4j.version}</version>
            <scope>test</scope>
        </dependency>
        <dependency>
            <groupId>org.apache.logging.log4j</groupId>
            <artifactId>log4j-slf4j-impl</artifactId>
            <version>${log4j.version}</version>
            <scope>test</scope>
        </dependency>
        <dependency>
            <groupId>org.slf4j</groupId>
            <artifactId>jcl-over-slf4j</artifactId>
            <version>${slf4j.version}</version>
            <scope>test</scope>
        </dependency>
        <dependency>
            <groupId>org.apache.logging.log4j</groupId>
            <artifactId>log4j-core</artifactId>
            <version>${log4j.version}</version>
            <scope>test</scope>
            <exclusions>
                <exclusion>
                    <groupId>com.sun.jdmk</groupId>
                    <artifactId>jmxtools</artifactId>
                </exclusion>
                <exclusion>
                    <groupId>com.sun.jmx</groupId>
                    <artifactId>jmxri</artifactId>
                </exclusion>
                <exclusion>
                    <groupId>javax.mail</groupId>
                    <artifactId>mail</artifactId>
                </exclusion>
                <exclusion>
                    <groupId>javax.jms</groupId>
                    <artifactId>jms</artifactId>
                </exclusion>
            </exclusions>
        </dependency>

        <dependency>
            <!-- Not pat of Java 9 by default. Adding it as a dependency makes it compatible with Java 8 -->
            <groupId>javax.xml.bind</groupId>
            <artifactId>jaxb-api</artifactId>
            <scope>test</scope>
        </dependency>
    </dependencies>

    <dependencyManagement>
        <dependencies>
            <dependency>
                <groupId>org.springframework</groupId>
                <artifactId>spring-framework-bom</artifactId>
                <version>${spring.version}</version>
                <type>pom</type>
                <scope>import</scope>
            </dependency>
            <dependency>
                <groupId>org.springframework.security</groupId>
                <artifactId>spring-security-bom</artifactId>
                <version>${spring-security.version}</version>
                <type>pom</type>
                <scope>import</scope>
            </dependency>
            <dependency>
                <groupId>com.fasterxml.jackson</groupId>
                <artifactId>jackson-bom</artifactId>
                <version>${jackson.version}</version>
                <type>pom</type>
                <scope>import</scope>
            </dependency>
            <dependency>
                <groupId>org.springframework.boot</groupId>
                <artifactId>spring-boot-configuration-processor</artifactId>
                <version>${spring.boot.version}</version>
            </dependency>
            <dependency>
                <groupId>org.springframework.boot</groupId>
                <artifactId>spring-boot-starter</artifactId>
                <version>${spring.boot.version}</version>
            </dependency>
            <dependency>
                <groupId>org.slf4j</groupId>
                <artifactId>slf4j-api</artifactId>
                <version>${slf4j.version}</version>
            </dependency>
            <dependency>
                <groupId>io.projectreactor</groupId>
                <artifactId>reactor-core</artifactId>
                <version>${projectreactor.version}</version>
            </dependency>
            <dependency>
                <groupId>org.javassist</groupId>
                <artifactId>javassist</artifactId>
                <version>${javassist.version}</version>
            </dependency>
            <dependency>
                <groupId>org.mockito</groupId>
                <artifactId>mockito-core</artifactId>
                <version>${mockito.version}</version>
            </dependency>
            <dependency>
                <groupId>org.mockito</groupId>
                <artifactId>mockito-junit-jupiter</artifactId>
                <version>${mockito.version}</version>
            </dependency>
            <dependency>
                <groupId>io.projectreactor</groupId>
                <artifactId>reactor-test</artifactId>
                <version>${projectreactor.version}</version>
                <scope>test</scope>
            </dependency>
            <dependency>
                <groupId>org.axonframework</groupId>
                <artifactId>axon-server-connector</artifactId>
                <version>${project.version}</version>
            </dependency>
            <dependency>
                <groupId>com.lmax</groupId>
                <artifactId>disruptor</artifactId>
                <version>${disruptor.version}</version>
            </dependency>
            <dependency>
                <groupId>commons-io</groupId>
                <artifactId>commons-io</artifactId>
                <version>${commons-io.version}</version>
            </dependency>
            <dependency>
                <groupId>com.google.code.findbugs</groupId>
                <artifactId>jsr305</artifactId>
                <version>${findbugs-jsr305.version}</version>
            </dependency>
            <dependency>
                <groupId>net.bytebuddy</groupId>
                <artifactId>byte-buddy</artifactId>
                <version>${byte-buddy.version}</version>
            </dependency>
            <dependency>
                <groupId>net.bytebuddy</groupId>
                <artifactId>byte-buddy-agent</artifactId>
                <version>${byte-buddy.version}</version>
            </dependency>
            <dependency>
                <groupId>org.hibernate</groupId>
                <artifactId>hibernate-entitymanager</artifactId>
                <version>${hibernate-entitymanager.version}</version>
            </dependency>
            <dependency>
                <groupId>org.hibernate.validator</groupId>
                <artifactId>hibernate-validator</artifactId>
                <version>${hibernate-validator.version}</version>
            </dependency>
            <dependency>
                <groupId>c3p0</groupId>
                <artifactId>c3p0</artifactId>
                <version>${c3p0.version}</version>
            </dependency>
            <dependency>
                <groupId>org.hsqldb</groupId>
                <artifactId>hsqldb</artifactId>
                <version>${hsqldb.version}</version>
            </dependency>
            <dependency>
                <groupId>org.quartz-scheduler</groupId>
                <artifactId>quartz</artifactId>
                <version>${quartz.version}</version>
            </dependency>
            <dependency>
                <groupId>net.sf.ehcache</groupId>
                <artifactId>ehcache</artifactId>
                <version>${ehcache.version}</version>
            </dependency>
            <dependency>
                <groupId>mysql</groupId>
                <artifactId>mysql-connector-java</artifactId>
                <version>${mysql-connector-java.version}</version>
            </dependency>
            <dependency>
                <groupId>org.postgresql</groupId>
                <artifactId>postgresql</artifactId>
                <version>${postgresql.version}</version>
            </dependency>
            <dependency>
                <groupId>com.eaio.uuid</groupId>
                <artifactId>uuid</artifactId>
                <version>${eaio-uuid.version}</version>
            </dependency>
            <dependency>
                <groupId>org.dom4j</groupId>
                <artifactId>dom4j</artifactId>
                <version>${dom4j.version}</version>
            </dependency>
            <dependency>
                <groupId>org.glassfish.web</groupId>
                <artifactId>el-impl</artifactId>
                <version>${el-impl.version}</version>
            </dependency>
            <dependency>
                <groupId>javax.annotation</groupId>
                <artifactId>javax.annotation-api</artifactId>
                <version>${javax.annotation-api.version}</version>
            </dependency>
            <dependency>
                <groupId>javax.cache</groupId>
                <artifactId>cache-api</artifactId>
                <version>${javax.cache-api.version}</version>
            </dependency>
            <dependency>
                <groupId>javax.el</groupId>
                <artifactId>javax.el-api</artifactId>
                <version>${javax.el-api.version}</version>
            </dependency>
            <dependency>
                <groupId>javax.inject</groupId>
                <artifactId>javax.inject</artifactId>
                <version>${javax.inject.version}</version>
            </dependency>
            <dependency>
                <groupId>javax.persistence</groupId>
                <artifactId>javax.persistence-api</artifactId>
                <version>${javax.persistence-api.version}</version>
            </dependency>
            <dependency>
                <groupId>javax.validation</groupId>
                <artifactId>validation-api</artifactId>
                <version>${javax.validation-api.version}</version>
            </dependency>
            <dependency>
                <groupId>javax.xml.bind</groupId>
                <artifactId>jaxb-api</artifactId>
                <version>${javax.jaxb-api.version}</version>
            </dependency>
            <dependency>
                <groupId>junit</groupId>
                <artifactId>junit</artifactId>
                <version>${junit4.version}</version>
            </dependency>
            <dependency>
                <groupId>org.junit.jupiter</groupId>
                <artifactId>junit-jupiter-api</artifactId>
                <version>${junit.jupiter.version}</version>
            </dependency>
            <dependency>
                <groupId>org.junit.jupiter</groupId>
                <artifactId>junit-jupiter-params</artifactId>
                <version>${junit.jupiter.version}</version>
            </dependency>
            <dependency>
                <groupId>org.junit.jupiter</groupId>
                <artifactId>junit-jupiter-engine</artifactId>
                <version>${junit.jupiter.version}</version>
            </dependency>
            <dependency>
                <groupId>org.hamcrest</groupId>
                <artifactId>hamcrest-library</artifactId>
                <version>${hamcrest.version}</version>
            </dependency>
            <dependency>
                <groupId>org.hamcrest</groupId>
                <artifactId>hamcrest</artifactId>
                <version>${hamcrest.version}</version>
            </dependency>
        </dependencies>
    </dependencyManagement>

    <build>
        <pluginManagement>
            <plugins>
                <plugin>
                    <artifactId>maven-clean-plugin</artifactId>
                    <version>3.1.0</version>
                </plugin>
                <plugin>
                    <artifactId>maven-install-plugin</artifactId>
                    <version>2.5.2</version>
                </plugin>
                <plugin>
                    <groupId>org.apache.maven.plugins</groupId>
                    <artifactId>maven-enforcer-plugin</artifactId>
                    <version>1.4.1</version>
                </plugin>
            </plugins>
        </pluginManagement>
        <plugins>
            <plugin>
                <artifactId>maven-resources-plugin</artifactId>
                <version>3.2.0</version>
                <configuration>
                    <encoding>UTF-8</encoding>
                </configuration>
            </plugin>
            <plugin>
                <artifactId>maven-deploy-plugin</artifactId>
                <version>2.8.2</version>
            </plugin>
            <plugin>
                <artifactId>maven-compiler-plugin</artifactId>
                <version>3.8.1</version>
                <configuration>
                    <source>1.8</source>
                    <target>1.8</target>
                    <encoding>UTF-8</encoding>
                    <showWarnings>true</showWarnings>
                    <showDeprecation>true</showDeprecation>
                </configuration>
            </plugin>
            <plugin>
                <groupId>org.apache.maven.plugins</groupId>
                <artifactId>maven-assembly-plugin</artifactId>
                <version>3.3.0</version>
                <configuration>
                    <descriptorSourceDirectory>assembly</descriptorSourceDirectory>
                    <archiverConfig>
                        <duplicateBehavior>skip</duplicateBehavior>
                    </archiverConfig>
                </configuration>
            </plugin>
            <plugin>
                <artifactId>maven-release-plugin</artifactId>
                <version>2.5.3</version>
                <configuration>
                    <mavenExecutorId>forked-path</mavenExecutorId>
                    <localCheckout>true</localCheckout>
                    <pushChanges>false</pushChanges>
                    <autoVersionSubmodules>true</autoVersionSubmodules>
                </configuration>
            </plugin>
            <plugin>
                <artifactId>maven-surefire-plugin</artifactId>
                <version>2.22.2</version>
                <configuration>
                    <includes>
                        <include>**/*Test.java</include>
                        <include>**/*Tests.java</include>
                        <include>**/*Test_*.java</include>
                        <include>**/*Tests_*.java</include>
                    </includes>
                </configuration>
            </plugin>
            <plugin>
                <artifactId>maven-javadoc-plugin</artifactId>
                <version>2.10.4</version>
                <executions>
                    <execution>
                        <id>attach-javadoc</id>
                        <phase>deploy</phase>
                        <goals>
                            <goal>jar</goal>
                        </goals>
                    </execution>
                </executions>
                <configuration>
                    <additionalparam>-Xdoclint:none</additionalparam>
                    <!-- These parameters are in preparation for resolution of this issue: -->
                    <!-- https://bugs.openjdk.java.net/browse/JDK-8068562 -->
                    <tags>
                        <tag>
                            <name>apiNote</name>
                            <placement>a</placement>
                            <head>API Note:</head>
                        </tag>
                        <tag>
                            <name>implSpec</name>
                            <placement>a</placement>
                            <head>Implementation Requirements:</head>
                        </tag>
                        <tag>
                            <name>implNote</name>
                            <placement>a</placement>
                            <head>Implementation Note:</head>
                        </tag>
                    </tags>
                </configuration>
            </plugin>
            <plugin>
                <artifactId>maven-jar-plugin</artifactId>
                <version>3.2.0</version>
                <configuration>
                    <archive>
                        <manifest>
                            <addDefaultImplementationEntries>true</addDefaultImplementationEntries>
                        </manifest>
                    </archive>
                </configuration>
            </plugin>
            <plugin>
                <artifactId>maven-source-plugin</artifactId>
                <version>3.1.0</version>
                <executions>
                    <execution>
                        <id>attach-sources</id>
                        <phase>package</phase>
                        <goals>
                            <goal>jar-no-fork</goal>
                        </goals>
                    </execution>
                </executions>
            </plugin>
            <plugin>
                <!-- just to make sure deployed artifacts are always built (and tested) using JDK 8+ -->
                <groupId>org.apache.maven.plugins</groupId>
                <artifactId>maven-enforcer-plugin</artifactId>
                <executions>
                    <execution>
                        <id>enforce-java</id>
                        <phase>deploy</phase>
                        <goals>
                            <goal>enforce</goal>
                        </goals>
                        <configuration>
                            <rules>
                                <requireJavaVersion>
                                    <version>1.8</version>
                                </requireJavaVersion>
                                <requireMavenVersion>
                                    <version>3.5</version>
                                </requireMavenVersion>
                            </rules>
                        </configuration>
                    </execution>
                </executions>
            </plugin>
        </plugins>
    </build>

    <profiles>
        <profile>
            <id>release-sign-artifacts</id>
            <activation>
                <property>
                    <name>performRelease</name>
                    <value>true</value>
                </property>
            </activation>
            <build>
                <plugins>
                    <plugin>
                        <groupId>org.apache.maven.plugins</groupId>
                        <artifactId>maven-gpg-plugin</artifactId>
                        <version>1.6</version>
                        <executions>
                            <execution>
                                <id>sign-artifacts</id>
                                <phase>verify</phase>
                                <goals>
                                    <!--suppress MavenModelInspection -->
                                    <goal>sign</goal>
                                </goals>
                            </execution>
                        </executions>
                    </plugin>
                </plugins>
            </build>
        </profile>

        <profile>
            <id>coverage</id>
            <build>
                <plugins>
                    <plugin>
                        <groupId>org.jacoco</groupId>
                        <artifactId>jacoco-maven-plugin</artifactId>
                        <version>${jacoco-maven-plugin.version}</version>

                        <executions>
                            <execution>
                                <id>prepare-agent</id>
                                <phase>initialize</phase>
                                <goals>
                                    <goal>prepare-agent</goal>
                                </goals>
                            </execution>
                            <execution>
                                <id>report</id>
                                <phase>prepare-package</phase>
                                <goals>
                                    <goal>report</goal>
                                </goals>
                            </execution>
                        </executions>
                    </plugin>
                </plugins>
            </build>
        </profile>

        <profile>
            <id>ossrh</id>
            <repositories>
                <repository>
                    <id>sonatype</id>
                    <url>https://oss.sonatype.org/content/repositories/snapshots</url>
                    <snapshots>
                        <enabled>true</enabled>
                        <checksumPolicy>fail</checksumPolicy>
                        <updatePolicy>always</updatePolicy>
                    </snapshots>
                    <releases>
                        <enabled>false</enabled>
                    </releases>
                </repository>
            </repositories>

        </profile>
    </profiles>

    <!-- deploy and release configuration -->
    <distributionManagement>
        <snapshotRepository>
            <id>sonatype</id>
            <url>https://oss.sonatype.org/content/repositories/snapshots</url>
            <uniqueVersion>true</uniqueVersion>
        </snapshotRepository>
        <repository>
            <id>sonatype</id>
            <url>https://oss.sonatype.org/service/local/staging/deploy/maven2</url>
            <uniqueVersion>false</uniqueVersion>
        </repository>
    </distributionManagement>
    <scm>
        <connection>scm:git:git://github.com/AxonFramework/AxonFramework.git</connection>
        <developerConnection>scm:git:git@github.com:AxonFramework/AxonFramework.git</developerConnection>
        <url>https://github.com/AxonFramework/AxonFramework</url>
        <tag>HEAD</tag>
    </scm>

    <developers>
        <developer>
            <name>Allard Buijze</name>
            <email>allard.buijze@axoniq.io</email>
            <organization>AxonIQ</organization>
            <organizationUrl>https://axoniq.io</organizationUrl>
            <roles>
                <role>Project Owner</role>
            </roles>
        </developer>
        <developer>
            <name>Steven van Beelen</name>
            <email>steven.vanbeelen@axoniq.io</email>
            <organization>AxonIQ</organization>
            <organizationUrl>https://axoniq.io</organizationUrl>
            <roles>
                <role>Committer</role>
            </roles>
        </developer>
    </developers>
</project><|MERGE_RESOLUTION|>--- conflicted
+++ resolved
@@ -82,13 +82,8 @@
             https://github.com/grpc/grpc-java/blob/master/SECURITY.md
         -->
         <javax.annotation-api.version>1.3.2</javax.annotation-api.version>
-<<<<<<< HEAD
-        <javax.cache-api.version>1.0.0</javax.cache-api.version>
+        <javax.cache-api.version>1.1.1</javax.cache-api.version>
         <javax.el-api.version>3.0.1-b06</javax.el-api.version>
-=======
-        <javax.cache-api.version>1.1.1</javax.cache-api.version>
-        <javax.el-api.version>2.2.4</javax.el-api.version>
->>>>>>> 08c62397
         <javax.inject.version>1</javax.inject.version>
         <javax.persistence-api.version>2.2</javax.persistence-api.version>
         <javax.validation-api.version>2.0.1.Final</javax.validation-api.version>
