--- conflicted
+++ resolved
@@ -19,11 +19,7 @@
 
     <groupId>org.axonframework</groupId>
     <artifactId>axon</artifactId>
-<<<<<<< HEAD
     <version>4.7.0-SNAPSHOT</version>
-=======
-    <version>4.6.4-SNAPSHOT</version>
->>>>>>> 9086a93f
     <modules>
         <module>messaging</module>
         <module>messaging-jakarta</module>
@@ -83,19 +79,11 @@
         <log4j.version>2.18.0</log4j.version>
         <spring.version>5.3.24</spring.version>
         <spring-security.version>5.7.3</spring-security.version>
-<<<<<<< HEAD
-        <spring.boot.version>2.7.6</spring.boot.version>
+        <spring.boot.version>2.7.7</spring.boot.version>
         <mockito.version>4.11.0</mockito.version>
         <projectreactor.version>3.5.0</projectreactor.version>
         <micrometer.version>1.10.0</micrometer.version>
         <dropwizard.metrics.version>4.2.13</dropwizard.metrics.version>
-=======
-        <spring.boot.version>2.7.7</spring.boot.version>
-        <mockito.version>4.8.1</mockito.version>
-        <projectreactor.version>3.4.26</projectreactor.version>
-        <micrometer.version>1.9.6</micrometer.version>
-        <dropwizard.metrics.version>4.2.12</dropwizard.metrics.version>
->>>>>>> 9086a93f
         <jackson.version>2.13.4</jackson.version>
 
         <!-- Validation -->
