--- conflicted
+++ resolved
@@ -19,11 +19,7 @@
 
     <groupId>org.axonframework</groupId>
     <artifactId>axon</artifactId>
-<<<<<<< HEAD
     <version>4.11.0-SNAPSHOT</version>
-=======
-    <version>4.10.3-SNAPSHOT</version>
->>>>>>> 0ff6fe29
     <modules>
         <module>axon-server-connector</module>
         <module>disruptor</module>
