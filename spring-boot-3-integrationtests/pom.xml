--- conflicted
+++ resolved
@@ -42,13 +42,8 @@
         <jacoco-maven.version>0.8.11</jacoco-maven.version>
         <maven-compiler.version>3.11.0</maven-compiler.version>
         <maven-deploy.version>3.1.1</maven-deploy.version>
-<<<<<<< HEAD
         <maven-surefire.version>3.2.2</maven-surefire.version>
-        <axon.version>4.10.0-SNAPSHOT</axon.version>
-=======
-        <maven-surefire.version>3.1.2</maven-surefire.version>
         <axon.version>${project.version}</axon.version>
->>>>>>> 6a4181ba
     </properties>
 
     <dependencies>
