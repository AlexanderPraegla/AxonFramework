--- conflicted
+++ resolved
@@ -306,24 +306,6 @@
         assertEquals(MyHandlerDefinition.class, handlerDefinition.getDelegates().get(2).getClass());
         assertEquals(MyHandlerDefinition.class, handlerDefinition.getDelegates().get(3).getClass());
 
-<<<<<<< HEAD
-        Set<Class> enhancerClasses = handlerEnhancerDefinition.getDelegates()
-                                                              .stream()
-                                                              .map(HandlerEnhancerDefinition::getClass)
-                                                              .collect(Collectors.toSet());
-
-        assertEquals(Sets.newSet(SagaMethodMessageHandlerDefinition.class,
-                                 MethodCommandHandlerInterceptorDefinition.class,
-                                 MethodCommandHandlerDefinition.class,
-                                 MethodCommandHandlerDefinition.class,
-                                 MethodQueryMessageHandlerDefinition.class,
-                                 ReplayAwareMessageHandlerWrapper.class,
-                                 DeadlineMethodMessageHandlerDefinition.class,
-                                 MethodCreationPolicyDefinition.class,
-                                 MethodCreationPolicyDefinition.class,
-                                 MyHandlerEnhancerDefinition.class,
-                                 MessageHandlerInterceptorDefinition.class), enhancerClasses);
-=======
         Set<Class<?>> enhancerClasses = handlerEnhancerDefinition.getDelegates()
                                                                  .stream()
                                                                  .map(HandlerEnhancerDefinition::getClass)
@@ -340,11 +322,11 @@
                         DeadlineMethodMessageHandlerDefinition.class,
                         MethodCreationPolicyDefinition.class,
                         MethodCreationPolicyDefinition.class,
-                        MyHandlerEnhancerDefinition.class
+                        MyHandlerEnhancerDefinition.class,
+                        MessageHandlerInterceptorDefinition.class
                 ),
                 enhancerClasses
         );
->>>>>>> 06534e38
     }
 
     @SuppressWarnings("unchecked")
