--- conflicted
+++ resolved
@@ -18,11 +18,8 @@
 
 import org.axonframework.commandhandling.CommandCallback;
 import org.axonframework.commandhandling.CommandMessage;
-<<<<<<< HEAD
 import org.axonframework.deadline.DeadlineMessage;
-=======
 import org.axonframework.commandhandling.model.Aggregate;
->>>>>>> 47e5ef4c
 import org.axonframework.eventhandling.EventMessage;
 import org.axonframework.messaging.Message;
 import org.axonframework.messaging.unitofwork.DefaultUnitOfWork;
@@ -31,11 +28,8 @@
 import org.axonframework.test.deadline.StubDeadlineManager;
 import org.axonframework.test.matchers.EqualFieldsMatcher;
 import org.axonframework.test.matchers.FieldFilter;
-<<<<<<< HEAD
 import org.axonframework.test.matchers.Matchers;
-=======
 import org.axonframework.test.matchers.MapEntryMatcher;
->>>>>>> 47e5ef4c
 import org.hamcrest.Matcher;
 import org.hamcrest.StringDescription;
 
@@ -62,11 +56,8 @@
     private final List<EventMessage<?>> publishedEvents;
     private final Reporter reporter = new Reporter();
     private final FieldFilter fieldFilter;
-<<<<<<< HEAD
+    private final Supplier<Aggregate<T>> state;
     private final DeadlineManagerValidator deadlineManagerValidator;
-=======
-    private final Supplier<Aggregate<T>> state;
->>>>>>> 47e5ef4c
     private Object actualReturnValue;
     private Throwable actualException;
 
@@ -76,18 +67,14 @@
      * @param publishedEvents The events that were published during command execution
      * @param fieldFilter     The filter describing which fields to include in the comparison
      */
-    public ResultValidatorImpl(List<EventMessage<?>> publishedEvents, FieldFilter fieldFilter,
-<<<<<<< HEAD
+    public ResultValidatorImpl(List<EventMessage<?>> publishedEvents,
+                               FieldFilter fieldFilter,
+                               Supplier<Aggregate<T>> aggregateState,
                                StubDeadlineManager stubDeadlineManager) {
         this.publishedEvents = publishedEvents;
         this.fieldFilter = fieldFilter;
+        this.state = aggregateState;
         this.deadlineManagerValidator = new DeadlineManagerValidator(stubDeadlineManager, fieldFilter);
-=======
-                               Supplier<Aggregate<T>> aggregateState) {
-        this.publishedEvents = publishedEvents;
-        this.fieldFilter = fieldFilter;
-        this.state = aggregateState;
->>>>>>> 47e5ef4c
     }
 
     @Override
@@ -142,11 +129,59 @@
     }
 
     @Override
-<<<<<<< HEAD
     public ResultValidator expectScheduledDeadlineMatching(Duration duration,
                                                            Matcher<? super DeadlineMessage<?>> matcher) {
         deadlineManagerValidator.assertScheduledDeadlineMatching(duration, matcher);
-=======
+        return this;
+    }
+
+    @Override
+    public ResultValidator expectScheduledDeadline(Duration duration, Object deadline) {
+        return expectScheduledDeadlineMatching(duration, messageWithPayload(Matchers.equalTo(deadline, fieldFilter)));
+    }
+
+    @Override
+    public ResultValidator expectScheduledDeadlineOfType(Duration duration, Class<?> deadlineType) {
+        return expectScheduledDeadlineMatching(duration, messageWithPayload(any(deadlineType)));
+    }
+
+    @Override
+    public ResultValidator expectScheduledDeadlineMatching(Instant scheduledTime,
+                                                           Matcher<? super DeadlineMessage<?>> matcher) {
+        deadlineManagerValidator.assertScheduledDeadlineMatching(scheduledTime, matcher);
+        return this;
+    }
+
+    @Override
+    public ResultValidator expectScheduledDeadline(Instant scheduledTime, Object deadline) {
+        return expectScheduledDeadlineMatching(scheduledTime,
+                                               messageWithPayload(Matchers.equalTo(deadline, fieldFilter)));
+    }
+
+    @Override
+    public ResultValidator expectScheduledDeadlineOfType(Instant scheduledTime, Class<?> deadlineType) {
+        return expectScheduledDeadlineMatching(scheduledTime, messageWithPayload(any(deadlineType)));
+    }
+
+    @Override
+    public ResultValidator expectNoScheduledDeadlines() {
+        deadlineManagerValidator.assertNoScheduledDeadlines();
+        return this;
+    }
+
+    @Override
+    public ResultValidator expectDeadlinesMetMatching(Matcher<? extends List<? super DeadlineMessage<?>>> matcher) {
+        deadlineManagerValidator.assertDeadlinesMetMatching(matcher);
+        return this;
+    }
+
+    @Override
+    public ResultValidator expectDeadlinesMet(Object... expected) {
+        deadlineManagerValidator.assertDeadlinesMet(expected);
+        return this;
+    }
+
+    @Override
     public ResultValidator<T> expectState(Consumer<T> aggregateStateValidator) {
         DefaultUnitOfWork<Message<?>> uow = DefaultUnitOfWork.startAndGet(null);
         try {
@@ -154,62 +189,11 @@
         } finally {
             uow.rollback();
         }
->>>>>>> 47e5ef4c
-        return this;
-    }
-
-    @Override
-<<<<<<< HEAD
-    public ResultValidator expectScheduledDeadline(Duration duration, Object deadline) {
-        return expectScheduledDeadlineMatching(duration, messageWithPayload(Matchers.equalTo(deadline, fieldFilter)));
-    }
-
-    @Override
-    public ResultValidator expectScheduledDeadlineOfType(Duration duration, Class<?> deadlineType) {
-        return expectScheduledDeadlineMatching(duration, messageWithPayload(any(deadlineType)));
-    }
-
-    @Override
-    public ResultValidator expectScheduledDeadlineMatching(Instant scheduledTime,
-                                                           Matcher<? super DeadlineMessage<?>> matcher) {
-        deadlineManagerValidator.assertScheduledDeadlineMatching(scheduledTime, matcher);
-        return this;
-    }
-
-    @Override
-    public ResultValidator expectScheduledDeadline(Instant scheduledTime, Object deadline) {
-        return expectScheduledDeadlineMatching(scheduledTime,
-                                               messageWithPayload(Matchers.equalTo(deadline, fieldFilter)));
-    }
-
-    @Override
-    public ResultValidator expectScheduledDeadlineOfType(Instant scheduledTime, Class<?> deadlineType) {
-        return expectScheduledDeadlineMatching(scheduledTime, messageWithPayload(any(deadlineType)));
-    }
-
-    @Override
-    public ResultValidator expectNoScheduledDeadlines() {
-        deadlineManagerValidator.assertNoScheduledDeadlines();
-        return this;
-    }
-
-    @Override
-    public ResultValidator expectDeadlinesMetMatching(Matcher<? extends List<? super DeadlineMessage<?>>> matcher) {
-        deadlineManagerValidator.assertDeadlinesMetMatching(matcher);
-        return this;
-    }
-
-    @Override
-    public ResultValidator expectDeadlinesMet(Object... expected) {
-        deadlineManagerValidator.assertDeadlinesMet(expected);
-        return this;
-    }
-
-    @Override
-    public ResultValidator expectReturnValue(Object expectedReturnValue) {
-=======
+        return this;
+    }
+
+    @Override
     public ResultValidator<T> expectReturnValue(Object expectedReturnValue) {
->>>>>>> 47e5ef4c
         if (expectedReturnValue == null) {
             return expectReturnValueMatching(nullValue());
         }
