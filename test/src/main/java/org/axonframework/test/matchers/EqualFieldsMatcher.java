--- conflicted
+++ resolved
@@ -45,11 +45,7 @@
      * @param expected The expected object
      */
     public EqualFieldsMatcher(T expected) {
-<<<<<<< HEAD
-        this(expected, f -> true);
-=======
         this(expected, AllFieldsFilter.instance());
->>>>>>> 15b85280
     }
 
     /**
