/*
 * Copyright (c) 2010-2018. Axon Framework
 *
 * Licensed under the Apache License, Version 2.0 (the "License");
 * you may not use this file except in compliance with the License.
 * You may obtain a copy of the License at
 *
 *     http://www.apache.org/licenses/LICENSE-2.0
 *
 * Unless required by applicable law or agreed to in writing, software
 * distributed under the License is distributed on an "AS IS" BASIS,
 * WITHOUT WARRANTIES OR CONDITIONS OF ANY KIND, either express or implied.
 * See the License for the specific language governing permissions and
 * limitations under the License.
 */

package org.axonframework.test.saga;

import org.axonframework.commandhandling.gateway.CommandGatewayFactory;
import org.axonframework.commandhandling.gateway.DefaultCommandGateway;
import org.axonframework.common.ReflectionUtils;
import org.axonframework.deadline.DeadlineMessage;
import org.axonframework.eventhandling.EventBus;
import org.axonframework.eventhandling.EventMessage;
import org.axonframework.eventhandling.GenericEventMessage;
import org.axonframework.eventhandling.LoggingErrorHandler;
import org.axonframework.eventhandling.Segment;
import org.axonframework.eventhandling.SimpleEventBus;
import org.axonframework.eventhandling.saga.AnnotatedSagaManager;
import org.axonframework.eventhandling.saga.SagaRepository;
import org.axonframework.eventhandling.saga.repository.AnnotatedSagaRepository;
import org.axonframework.eventhandling.saga.repository.inmemory.InMemorySagaStore;
import org.axonframework.eventsourcing.GenericDomainEventMessage;
<<<<<<< HEAD
import org.axonframework.messaging.ScopeDescriptor;
=======
import org.axonframework.messaging.annotation.ClasspathHandlerDefinition;
>>>>>>> 15de3ffb
import org.axonframework.messaging.annotation.ClasspathParameterResolverFactory;
import org.axonframework.messaging.annotation.HandlerDefinition;
import org.axonframework.messaging.annotation.ParameterResolverFactory;
import org.axonframework.messaging.annotation.SimpleResourceParameterResolverFactory;
import org.axonframework.messaging.unitofwork.DefaultUnitOfWork;
import org.axonframework.test.FixtureExecutionException;
import org.axonframework.test.deadline.StubDeadlineManager;
import org.axonframework.test.eventscheduler.StubEventScheduler;
import org.axonframework.test.matchers.FieldFilter;
import org.axonframework.test.matchers.IgnoreField;
import org.axonframework.test.utils.AutowiredResourceInjector;
import org.axonframework.test.utils.CallbackBehavior;
import org.axonframework.test.utils.RecordingCommandBus;

import java.lang.reflect.Field;
import java.lang.reflect.Method;
import java.lang.reflect.Modifier;
import java.time.Duration;
import java.time.Instant;
import java.util.ArrayList;
import java.util.HashMap;
import java.util.LinkedList;
import java.util.List;
import java.util.Map;
import java.util.concurrent.CompletableFuture;
import java.util.concurrent.Future;
import java.util.concurrent.TimeUnit;
import java.util.stream.StreamSupport;

import static java.lang.String.format;
import static org.axonframework.common.ReflectionUtils.fieldsOf;
import static org.axonframework.messaging.annotation.MultiParameterResolverFactory.ordered;

/**
 * Fixture for testing Annotated Sagas based on events and time passing. This fixture allows resources to be configured
 * for the sagas to use.
 *
 * @author Allard Buijze
 * @since 1.1
 */
public class SagaTestFixture<T> implements FixtureConfiguration, ContinuedGivenState {

    private final StubEventScheduler eventScheduler;
    private final StubDeadlineManager deadlineManager;
    private final LinkedList<Object> registeredResources = new LinkedList<>();
    private final Map<Object, AggregateEventPublisherImpl> aggregatePublishers = new HashMap<>();
    private final FixtureExecutionResultImpl<T> fixtureExecutionResult;
    private final RecordingCommandBus commandBus;
    private final MutableFieldFilter fieldFilters = new MutableFieldFilter();
    private HandlerDefinition handlerDefinition;
    private final Class<T> sagaType;
    private final InMemorySagaStore sagaStore;
    private AnnotatedSagaManager<T> sagaManager;
    private SagaRepository<T> sagaRepository;
    private boolean transienceCheckEnabled = true;
    private boolean resourcesInitialized = false;

    /**
     * Creates an instance of the AnnotatedSagaTestFixture to test sagas of the given {@code sagaType}.
     *
     * @param sagaType The type of saga under test
     */
    @SuppressWarnings({"unchecked"})
    public SagaTestFixture(Class<T> sagaType) {
        this.sagaType = sagaType;
        eventScheduler = new StubEventScheduler();
        deadlineManager = new StubDeadlineManager();
        EventBus eventBus = new SimpleEventBus();
        sagaStore = new InMemorySagaStore();
        registeredResources.add(eventBus);
        commandBus = new RecordingCommandBus();
        registeredResources.add(commandBus);
        registeredResources.add(eventScheduler);
        registeredResources.add(deadlineManager);
        registeredResources.add(new DefaultCommandGateway(commandBus));
<<<<<<< HEAD
        fixtureExecutionResult = new FixtureExecutionResultImpl<>(sagaStore,
                                                                  eventScheduler,
                                                                  deadlineManager,
                                                                  eventBus,
                                                                  commandBus,
                                                                  sagaType,
                                                                  fieldFilters);
=======
        fixtureExecutionResult = new FixtureExecutionResultImpl<>(sagaStore, eventScheduler, eventBus, commandBus,
                                                                  sagaType, fieldFilters);
        handlerDefinition = ClasspathHandlerDefinition.forClass(sagaType);
>>>>>>> 15de3ffb
    }

    /**
     * Handles the given {@code event} in the scope of a Unit of Work. If handling the event results in an exception
     * the exception will be wrapped in a {@link FixtureExecutionException}.
     *
     * @param event The event message to handle
     */
    protected void handleInSaga(EventMessage<?> event) {
        ensureSagaResourcesInitialized();
        try {
            DefaultUnitOfWork.startAndGet(event).executeWithResult(() -> {
                sagaManager.handle(event, Segment.ROOT_SEGMENT);
                return null;
            });
        } catch (Exception e) {
            throw new FixtureExecutionException("Exception occurred while handling an event", e);
        }
    }

    /**
     * Handles the given {@code deadlineMessage} in the saga described by the given {@code sagaDescriptor}.
     * Deadline message is handled in the scope of a {@link org.axonframework.messaging.unitofwork.UnitOfWork}.
     * If handling the deadline results in an exception, the exception will be wrapped in a {@link
     * FixtureExecutionException}.
     *
     * @param sagaDescriptor  A {@link ScopeDescriptor} describing the saga under test
     * @param deadlineMessage The {@link DeadlineMessage} to be handled
     */
    protected void handleDeadline(ScopeDescriptor sagaDescriptor, DeadlineMessage<?> deadlineMessage) {
        ensureSagaResourcesInitialized();
        DefaultUnitOfWork.startAndGet(deadlineMessage).execute(() -> {
            try {
                sagaManager.send(deadlineMessage, sagaDescriptor);
            } catch (Exception e) {
                throw new FixtureExecutionException("Exception occurred while handling the deadline", e);
            }
        });
    }

    /**
     * Initializes the saga resources if it hasn't already done so. If once initialized, this method does nothing.
     */
    protected void ensureSagaResourcesInitialized() {
        if (!resourcesInitialized) {
            ParameterResolverFactory parameterResolverFactory = ordered(new SimpleResourceParameterResolverFactory(
                                                                                registeredResources),
                                                                        ClasspathParameterResolverFactory
                                                                                .forClass(sagaType));
<<<<<<< HEAD
            sagaRepository = new AnnotatedSagaRepository<>(sagaType,
                                                           sagaStore,
                                                           new TransienceValidatingResourceInjector(),
                                                           parameterResolverFactory);
            sagaManager = new AnnotatedSagaManager<>(sagaType, sagaRepository, parameterResolverFactory,
                                                     new LoggingErrorHandler());
            resourcesInitialized = true;
=======
            SagaRepository<T> sagaRepository = new AnnotatedSagaRepository<>(sagaType, sagaStore,
                                                                             new TransienceValidatingResourceInjector(),
                                                                             parameterResolverFactory,
                                                                             handlerDefinition);
            sagaManager = new AnnotatedSagaManager<>(sagaType, sagaRepository, parameterResolverFactory,
                                                     handlerDefinition, new LoggingErrorHandler());
>>>>>>> 15de3ffb
        }
    }

    @Override
    public FixtureConfiguration withTransienceCheckDisabled() {
        this.transienceCheckEnabled = false;
        return this;
    }

    @Override
    public FixtureExecutionResult whenTimeElapses(Duration elapsedTime) {
        try {
            fixtureExecutionResult.startRecording();
            eventScheduler.advanceTimeBy(elapsedTime, this::handleInSaga);
            deadlineManager.advanceTimeBy(elapsedTime, this::handleDeadline);
        } catch (Exception e) {
            throw new FixtureExecutionException("Exception occurred while trying to advance time " +
                                                        "and handle scheduled events", e);
        }
        return fixtureExecutionResult;
    }

    @Override
    public FixtureExecutionResult whenTimeAdvancesTo(Instant newDateTime) {
        try {
            fixtureExecutionResult.startRecording();
            eventScheduler.advanceTimeTo(newDateTime, this::handleInSaga);
            deadlineManager.advanceTimeTo(newDateTime, this::handleDeadline);
        } catch (Exception e) {
            throw new FixtureExecutionException("Exception occurred while trying to advance time " +
                                                        "and handle scheduled events", e);
        }

        return fixtureExecutionResult;
    }

    @Override
    public void registerResource(Object resource) {
        registeredResources.addFirst(resource);
    }

    @Override
    public void setCallbackBehavior(CallbackBehavior callbackBehavior) {
        commandBus.setCallbackBehavior(callbackBehavior);
    }

    @Override
    public GivenAggregateEventPublisher givenAggregate(String aggregateIdentifier) {
        return getPublisherFor(aggregateIdentifier);
    }

    @Override
    public ContinuedGivenState givenAPublished(Object event) {
        handleInSaga(timeCorrectedEventMessage(event));
        return this;
    }

    @Override
    public ContinuedGivenState givenCurrentTime(Instant currentTime) {
        eventScheduler.initializeAt(currentTime);
        deadlineManager.initializeAt(currentTime);
        return this;
    }

    @Override
    public WhenState givenNoPriorActivity() {
        return this;
    }

    @Override
    public GivenAggregateEventPublisher andThenAggregate(String aggregateIdentifier) {
        return givenAggregate(aggregateIdentifier);
    }

    @Override
    public ContinuedGivenState andThenTimeElapses(final Duration elapsedTime) throws Exception {
        eventScheduler.advanceTimeBy(elapsedTime, this::handleInSaga);
        deadlineManager.advanceTimeBy(elapsedTime, this::handleDeadline);
        return this;
    }

    @Override
    public ContinuedGivenState andThenTimeAdvancesTo(final Instant newDateTime) throws Exception {
        eventScheduler.advanceTimeTo(newDateTime, this::handleInSaga);
        deadlineManager.advanceTimeTo(newDateTime, this::handleDeadline);
        return this;
    }

    @Override
    public ContinuedGivenState andThenAPublished(Object event) {
        handleInSaga(timeCorrectedEventMessage(event));
        return this;
    }

    @Override
    public WhenAggregateEventPublisher whenAggregate(String aggregateIdentifier) {
        fixtureExecutionResult.startRecording();
        return getPublisherFor(aggregateIdentifier);
    }

    @Override
    public FixtureExecutionResult whenPublishingA(Object event) {
        fixtureExecutionResult.startRecording();
        handleInSaga(timeCorrectedEventMessage(event));
        return fixtureExecutionResult;
    }

    private EventMessage<Object> timeCorrectedEventMessage(Object event) {
        EventMessage<?> msg = GenericEventMessage.asEventMessage(event);
        return new GenericEventMessage<>(msg.getIdentifier(), msg.getPayload(), msg.getMetaData(), currentTime());
    }

    @Override
    public Instant currentTime() {
        return eventScheduler.getCurrentDateTime();
    }

    @Override
    public <I> I registerCommandGateway(Class<I> gatewayInterface) {
        return registerCommandGateway(gatewayInterface, null);
    }

    @Override
    public <I> I registerCommandGateway(Class<I> gatewayInterface, final I stubImplementation) {
        CommandGatewayFactory factory = new StubAwareCommandGatewayFactory(stubImplementation,
                                                                           SagaTestFixture.this.commandBus);
        final I gateway = factory.createGateway(gatewayInterface);
        registerResource(gateway);
        return gateway;
    }

    @Override
    public FixtureConfiguration registerFieldFilter(FieldFilter fieldFilter) {
        this.fieldFilters.add(fieldFilter);
        return this;
    }

    @Override
    public FixtureConfiguration registerIgnoredField(Class<?> declaringClass, String fieldName) {
        return registerFieldFilter(new IgnoreField(declaringClass, fieldName));
    }

    @Override
    public FixtureConfiguration registerHandlerDefinition(HandlerDefinition handlerDefinition) {
        this.handlerDefinition = handlerDefinition;
        return this;
    }

    private AggregateEventPublisherImpl getPublisherFor(String aggregateIdentifier) {
        if (!aggregatePublishers.containsKey(aggregateIdentifier)) {
            aggregatePublishers.put(aggregateIdentifier, new AggregateEventPublisherImpl(aggregateIdentifier));
        }
        return aggregatePublishers.get(aggregateIdentifier);
    }

    /**
     * CommandGatewayFactory that is aware of a stub implementation that defines the behavior for the callback.
     */
    private static class StubAwareCommandGatewayFactory extends CommandGatewayFactory {

        private final Object stubImplementation;

        public StubAwareCommandGatewayFactory(Object stubImplementation, RecordingCommandBus commandBus) {
            super(commandBus);
            this.stubImplementation = stubImplementation;
        }

        @Override
        protected <R> InvocationHandler<R> wrapToWaitForResult(final InvocationHandler<CompletableFuture<R>> delegate) {
            return new ReturnResultFromStub<>(delegate, stubImplementation);
        }

        @Override
        protected <R> InvocationHandler<R> wrapToReturnWithFixedTimeout(
                InvocationHandler<CompletableFuture<R>> delegate,
                long timeout, TimeUnit timeUnit) {
            return new ReturnResultFromStub<>(delegate, stubImplementation);
        }

        @Override
        protected <R> InvocationHandler<R> wrapToReturnWithTimeoutInArguments(
                InvocationHandler<CompletableFuture<R>> delegate,
                int timeoutIndex, int timeUnitIndex) {
            return new ReturnResultFromStub<>(delegate, stubImplementation);
        }
    }

    /**
     * Invocation handler that uses a stub implementation (of not {@code null}) to define the value to return from
     * a handler invocation. If none is provided, the returned future is checked for a value. If that future is not
     * "done" (for example because no callback behavior was provided), it returns {@code null}.
     *
     * @param <R> The return type of the method invocation
     */
    private static class ReturnResultFromStub<R> implements CommandGatewayFactory.InvocationHandler<R> {

        private final CommandGatewayFactory.InvocationHandler<CompletableFuture<R>> dispatcher;
        private final Object stubGateway;

        public ReturnResultFromStub(CommandGatewayFactory.InvocationHandler<CompletableFuture<R>> dispatcher,
                                    Object stubGateway) {
            this.dispatcher = dispatcher;
            this.stubGateway = stubGateway;
        }

        @SuppressWarnings("unchecked")
        @Override
        public R invoke(Object proxy, Method invokedMethod, Object[] args) throws Exception {
            Future<R> future = dispatcher.invoke(proxy, invokedMethod, args);
            if (stubGateway != null) {
                return (R) invokedMethod.invoke(stubGateway, args);
            }
            if (future.isDone()) {
                return future.get();
            }
            return null;
        }
    }

    private class AggregateEventPublisherImpl implements GivenAggregateEventPublisher, WhenAggregateEventPublisher {

        private final String aggregateIdentifier, type;
        private int sequenceNumber = 0;

        public AggregateEventPublisherImpl(String aggregateIdentifier) {
            this.aggregateIdentifier = aggregateIdentifier;
            this.type = "Stub_" + aggregateIdentifier;
        }

        @Override
        public ContinuedGivenState published(Object... events) {
            publish(events);
            return SagaTestFixture.this;
        }

        @Override
        public FixtureExecutionResult publishes(Object event) {
            publish(event);
            return fixtureExecutionResult;
        }

        private void publish(Object... events) {
            for (Object event : events) {
                EventMessage<?> eventMessage = GenericEventMessage.asEventMessage(event);
                handleInSaga(new GenericDomainEventMessage<>(type, aggregateIdentifier,
                                                             sequenceNumber++,
                                                             eventMessage.getPayload(),
                                                             eventMessage.getMetaData(),
                                                             eventMessage.getIdentifier(),
                                                             currentTime()));
            }
        }
    }

    private class MutableFieldFilter implements FieldFilter {

        private final List<FieldFilter> filters = new ArrayList<>();

        @Override
        public boolean accept(Field field) {
            for (FieldFilter filter : filters) {
                if (!filter.accept(field)) {
                    return false;
                }
            }
            return true;
        }

        public void add(FieldFilter fieldFilter) {
            filters.add(fieldFilter);
        }
    }

    private class TransienceValidatingResourceInjector extends AutowiredResourceInjector {

        public TransienceValidatingResourceInjector() {
            super(registeredResources);
        }

        @Override
        public void injectResources(Object saga) {
            super.injectResources(saga);
            if (transienceCheckEnabled) {
                StreamSupport.stream(fieldsOf(saga.getClass()).spliterator(), false)
                             .filter(f -> !Modifier.isTransient(f.getModifiers()))
                             .filter(f -> registeredResources.contains(ReflectionUtils.getFieldValue(f, saga)))
                             .findFirst()
                             .ifPresent(field -> {
                                 throw new AssertionError(format("Field %s.%s is injected with a resource, " +
                                                                         "but it doesn't have the 'transient' modifier.\n"
                                                                         +
                                                                         "Mark field as 'transient' or disable this check using:\n"
                                                                         +
                                                                         "fixture.withTransienceCheckDisabled()",
                                                                 field.getDeclaringClass(), field.getName()));
                             });
            }
        }
    }
}<|MERGE_RESOLUTION|>--- conflicted
+++ resolved
@@ -31,11 +31,8 @@
 import org.axonframework.eventhandling.saga.repository.AnnotatedSagaRepository;
 import org.axonframework.eventhandling.saga.repository.inmemory.InMemorySagaStore;
 import org.axonframework.eventsourcing.GenericDomainEventMessage;
-<<<<<<< HEAD
 import org.axonframework.messaging.ScopeDescriptor;
-=======
 import org.axonframework.messaging.annotation.ClasspathHandlerDefinition;
->>>>>>> 15de3ffb
 import org.axonframework.messaging.annotation.ClasspathParameterResolverFactory;
 import org.axonframework.messaging.annotation.HandlerDefinition;
 import org.axonframework.messaging.annotation.ParameterResolverFactory;
@@ -111,7 +108,6 @@
         registeredResources.add(eventScheduler);
         registeredResources.add(deadlineManager);
         registeredResources.add(new DefaultCommandGateway(commandBus));
-<<<<<<< HEAD
         fixtureExecutionResult = new FixtureExecutionResultImpl<>(sagaStore,
                                                                   eventScheduler,
                                                                   deadlineManager,
@@ -119,11 +115,7 @@
                                                                   commandBus,
                                                                   sagaType,
                                                                   fieldFilters);
-=======
-        fixtureExecutionResult = new FixtureExecutionResultImpl<>(sagaStore, eventScheduler, eventBus, commandBus,
-                                                                  sagaType, fieldFilters);
         handlerDefinition = ClasspathHandlerDefinition.forClass(sagaType);
->>>>>>> 15de3ffb
     }
 
     /**
@@ -173,22 +165,17 @@
                                                                                 registeredResources),
                                                                         ClasspathParameterResolverFactory
                                                                                 .forClass(sagaType));
-<<<<<<< HEAD
             sagaRepository = new AnnotatedSagaRepository<>(sagaType,
                                                            sagaStore,
                                                            new TransienceValidatingResourceInjector(),
-                                                           parameterResolverFactory);
-            sagaManager = new AnnotatedSagaManager<>(sagaType, sagaRepository, parameterResolverFactory,
+                                                           parameterResolverFactory,
+                                                           handlerDefinition);
+            sagaManager = new AnnotatedSagaManager<>(sagaType,
+                                                     sagaRepository,
+                                                     parameterResolverFactory,
+                                                     handlerDefinition,
                                                      new LoggingErrorHandler());
             resourcesInitialized = true;
-=======
-            SagaRepository<T> sagaRepository = new AnnotatedSagaRepository<>(sagaType, sagaStore,
-                                                                             new TransienceValidatingResourceInjector(),
-                                                                             parameterResolverFactory,
-                                                                             handlerDefinition);
-            sagaManager = new AnnotatedSagaManager<>(sagaType, sagaRepository, parameterResolverFactory,
-                                                     handlerDefinition, new LoggingErrorHandler());
->>>>>>> 15de3ffb
         }
     }
 
